#!/usr/bin/env python
# Copyright 2014-2018 The PySCF Developers. All Rights Reserved.
#
# Licensed under the Apache License, Version 2.0 (the "License");
# you may not use this file except in compliance with the License.
# You may obtain a copy of the License at
#
#     http://www.apache.org/licenses/LICENSE-2.0
#
# Unless required by applicable law or agreed to in writing, software
# distributed under the License is distributed on an "AS IS" BASIS,
# WITHOUT WARRANTIES OR CONDITIONS OF ANY KIND, either express or implied.
# See the License for the specific language governing permissions and
# limitations under the License.
#
# Author: Qiming Sun <osirpt.sun@gmail.com>
#

import unittest
import numpy
from pyscf import lib
from pyscf import gto, dft
from pyscf import tdscf
from pyscf.grad import tdrks as tdrks_grad

def setUpModule():
    global mol, mf_lda, mf_gga
    mol = gto.Mole()
    mol.verbose = 0
    mol.output = None
    mol.atom = [
        ['H' , (0. , 0. , 1.804)],
        ['F' , (0. , 0. , 0.)], ]
    mol.unit = 'B'
    mol.basis = '631g'
    mol.build()
    mf_lda = dft.RKS(mol).set(xc='LDA,')
    mf_lda.grids.prune = False
    mf_lda.conv_tol = 1e-10
    mf_lda.kernel()
    mf_gga = dft.RKS(mol).set(xc='b88,')
    mf_gga.grids.prune = False
    mf_gga.conv_tol = 1e-10
    mf_gga.kernel()

def tearDownModule():
    global mol, mf_lda, mf_gga
    del mol, mf_lda, mf_gga

class KnownValues(unittest.TestCase):
    def test_tda_singlet_lda(self):
        td = tdscf.TDA(mf_lda).run(nstates=3)
        tdg = td.nuc_grad_method()
        g1 = tdg.kernel(td.xy[2])
        self.assertAlmostEqual(g1[0,2], -9.23916667e-02, 6)

    def test_tda_triplet_lda(self):
        td = tdscf.TDA(mf_lda).run(singlet=False, nstates=3)
        tdg = td.nuc_grad_method()
        g1 = tdg.kernel(state=3)
<<<<<<< HEAD
        self.assertAlmostEqual(g1[0,2], -0.3633334, 6)
=======
        self.assertAlmostEqual(g1[0,2], -0.3311324654, 6)
>>>>>>> 063af4c6

        td_solver = td.as_scanner()
        pmol = mol.copy()
        e1 = td_solver(pmol.set_geom_('H 0 0 1.805; F 0 0 0', unit='B'))
        e2 = td_solver(pmol.set_geom_('H 0 0 1.803; F 0 0 0', unit='B'))
        self.assertAlmostEqual(abs((e1[2]-e2[2])/.002 - g1[0,2]).max(), 0, 4)

    def test_tda_singlet_b88(self):
        td = tdscf.TDA(mf_gga).run(nstates=3)
        tdg = td.nuc_grad_method()
        g1 = tdg.kernel(state=3)
        self.assertAlmostEqual(g1[0,2], -9.32506535e-02, 6)

    @unittest.skipIf(not hasattr(dft, 'xcfun'), 'xcfun not available')
    def test_tda_singlet_b3lyp_xcfun(self):
        mf = dft.RKS(mol)
        mf.xc = 'b3lyp'
        mf._numint.libxc = dft.xcfun
        mf.conv_tol = 1e-14
        mf.scf()

        td = mf.TDA()
        td.nstates = 3
        e, z = td.kernel()
        tdg = td.Gradients()
        g1 = tdg.kernel(state=3)
        self.assertAlmostEqual(g1[0,2], -1.21504524e-01, 6)
# [[ 0  0  -1.21504524e-01]
#  [ 0  0   1.21505341e-01]]
        td_solver = td.as_scanner()
        pmol = mol.copy()
        e1 = td_solver(pmol.set_geom_('H 0 0 1.805; F 0 0 0', unit='B'))
        e2 = td_solver(pmol.set_geom_('H 0 0 1.803; F 0 0 0', unit='B'))
        self.assertAlmostEqual(abs((e1[2]-e2[2])/.002 - g1[0,2]).max(), 0, 4)

    def test_tda_triplet_b3lyp(self):
        mf = dft.RKS(mol)
        mf.xc = 'b3lyp'
        mf.conv_tol = 1e-14
        mf.kernel()
        td = tdscf.TDA(mf).run(singlet=False, nstates=3)
        tdg = td.nuc_grad_method()
        g1 = tdg.kernel(state=3)
<<<<<<< HEAD
        self.assertAlmostEqual(g1[0,2], -0.3633334, 6)
=======
        self.assertAlmostEqual(g1[0,2], -0.36333834, 6)
>>>>>>> 063af4c6

        td_solver = td.as_scanner()
        pmol = mol.copy()
        e1 = td_solver(pmol.set_geom_('H 0 0 1.805; F 0 0 0', unit='B'))
        e2 = td_solver(pmol.set_geom_('H 0 0 1.803; F 0 0 0', unit='B'))
        self.assertAlmostEqual(abs((e1[2]-e2[2])/.002 - g1[0,2]).max(), 0, 4)

    def test_tda_singlet_mgga(self):
        mf = dft.RKS(mol)
        mf.xc = 'm06l'
        mf.conv_tol = 1e-14
        mf.kernel()
        td = mf.TDA().run(nstates=3)
        tdg = td.Gradients()
        g1 = tdg.kernel(state=3)
        self.assertAlmostEqual(g1[0,2], -0.1461843283, 6)

        td_solver = td.as_scanner()
        pmol = mol.copy()
        e1 = td_solver(pmol.set_geom_('H 0 0 1.805; F 0 0 0', unit='B'))
        e2 = td_solver(pmol.set_geom_('H 0 0 1.803; F 0 0 0', unit='B'))
<<<<<<< HEAD
        # FIXME: why the error is larger than 1e-4?
=======
        # FIXME: why the error is larger than 1e-4? Issue of grids response?
>>>>>>> 063af4c6
        self.assertAlmostEqual(abs((e1[2]-e2[2])/.002 - g1[0,2]).max(), 0, 3)

    def test_tddft_lda(self):
        td = tdscf.TDDFT(mf_lda).run(nstates=3)
        tdg = td.nuc_grad_method()
        g1 = tdg.kernel(state=3)
        self.assertAlmostEqual(g1[0,2], -1.31315477e-01, 6)

        td_solver = td.as_scanner()
        pmol = mol.copy()
        e1 = td_solver(pmol.set_geom_('H 0 0 1.805; F 0 0 0', unit='B'))
        e2 = td_solver(pmol.set_geom_('H 0 0 1.803; F 0 0 0', unit='B'))
        self.assertAlmostEqual(abs((e1[2]-e2[2])/.002 - g1[0,2]).max(), 0, 3)

    def test_tddft_b3lyp_high_cost(self):
        mf = dft.RKS(mol)
        mf.xc = 'b3lyp'
        mf._numint.libxc = dft.xcfun
        mf.grids.prune = False
        mf.scf()
        td = tdscf.TDDFT(mf).run(nstates=3)
        tdg = td.nuc_grad_method()
        g1 = tdg.kernel(state=3)
        self.assertAlmostEqual(g1[0,2], -1.55778110e-01, 6)

    def test_range_separated_high_cost(self):
        mol = gto.M(atom="H; H 1 1.", basis='631g', verbose=0)
        mf = dft.RKS(mol).set(xc='CAMB3LYP')
        mf._numint.libxc = dft.xcfun
        td = mf.apply(tdscf.TDA)
        tdg_scanner = td.nuc_grad_method().as_scanner().as_scanner()
        g = tdg_scanner(mol, state=3)[1]
        self.assertAlmostEqual(lib.fp(g), 0.60109310253094916, 6)
        smf = td.as_scanner()
        e1 = smf(mol.set_geom_("H; H 1 1.001"))[2]
        e2 = smf(mol.set_geom_("H; H 1 0.999"))[2]
        self.assertAlmostEqual((e1-e2)/0.002*lib.param.BOHR, g[1,0], 4)


if __name__ == "__main__":
    print("Full Tests for TD-RKS gradients")
    unittest.main()<|MERGE_RESOLUTION|>--- conflicted
+++ resolved
@@ -58,11 +58,7 @@
         td = tdscf.TDA(mf_lda).run(singlet=False, nstates=3)
         tdg = td.nuc_grad_method()
         g1 = tdg.kernel(state=3)
-<<<<<<< HEAD
-        self.assertAlmostEqual(g1[0,2], -0.3633334, 6)
-=======
         self.assertAlmostEqual(g1[0,2], -0.3311324654, 6)
->>>>>>> 063af4c6
 
         td_solver = td.as_scanner()
         pmol = mol.copy()
@@ -106,11 +102,7 @@
         td = tdscf.TDA(mf).run(singlet=False, nstates=3)
         tdg = td.nuc_grad_method()
         g1 = tdg.kernel(state=3)
-<<<<<<< HEAD
-        self.assertAlmostEqual(g1[0,2], -0.3633334, 6)
-=======
         self.assertAlmostEqual(g1[0,2], -0.36333834, 6)
->>>>>>> 063af4c6
 
         td_solver = td.as_scanner()
         pmol = mol.copy()
@@ -132,11 +124,7 @@
         pmol = mol.copy()
         e1 = td_solver(pmol.set_geom_('H 0 0 1.805; F 0 0 0', unit='B'))
         e2 = td_solver(pmol.set_geom_('H 0 0 1.803; F 0 0 0', unit='B'))
-<<<<<<< HEAD
-        # FIXME: why the error is larger than 1e-4?
-=======
         # FIXME: why the error is larger than 1e-4? Issue of grids response?
->>>>>>> 063af4c6
         self.assertAlmostEqual(abs((e1[2]-e2[2])/.002 - g1[0,2]).max(), 0, 3)
 
     def test_tddft_lda(self):

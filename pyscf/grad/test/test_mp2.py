--- conflicted
+++ resolved
@@ -51,8 +51,6 @@
 # H     0.0000000000     0.0222745046    -0.0044605683
 # H     0.0000000000    -0.0222745046    -0.0044605683
         self.assertAlmostEqual(lib.fp(g1), -0.035681131697586257, 6)
-<<<<<<< HEAD
-=======
 
         geom1 = [
             [8 , (0. , 0.     , 0.)],
@@ -64,7 +62,6 @@
         e, de = pt.Gradients().as_scanner()(geom1)
         self.assertAlmostEqual(pt1.base.e_tot, e, 7)
         self.assertAlmostEqual(abs(de - de_ref).max(), 0, 5)
->>>>>>> 063af4c6
 
     def test_mp2_grad_finite_diff(self):
         mol = gto.M(

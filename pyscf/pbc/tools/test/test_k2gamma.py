# Copyright 2014-2018 The PySCF Developers. All Rights Reserved.
#
# Licensed under the Apache License, Version 2.0 (the "License");
# you may not use this file except in compliance with the License.
# You may obtain a copy of the License at
#
#     http://www.apache.org/licenses/LICENSE-2.0
#
# Unless required by applicable law or agreed to in writing, software
# distributed under the License is distributed on an "AS IS" BASIS,
# WITHOUT WARRANTIES OR CONDITIONS OF ANY KIND, either express or implied.
# See the License for the specific language governing permissions and
# limitations under the License.

import unittest
import numpy as np
from pyscf import lib
from pyscf.pbc import gto, scf, tools
from pyscf.pbc.tools import k2gamma

cell = gto.Cell()
cell.a = '''
     1.755000    1.755000    -1.755000
     -1.755000    1.755000    1.755000
     1.755000    -1.755000    1.755000'''
cell.atom = '''Li      0.00000      0.00000      0.00000'''
#same type of basis for different elements
cell.basis = 'gth-szv'
cell.pseudo = {'Li': 'GTH-PBE-q3'}
cell.mesh = [20]*3
cell.verbose = 6
cell.output = '/dev/null'
cell.build()

kpts = cell.make_kpts([2,2,2])

mf = scf.KUKS(cell, kpts)
mf.xc = 'lda,vwn'
mf.kernel()

def tearDownModule():
    global cell, mf
    del cell, mf


class KnownValues(unittest.TestCase):
    def test_k2gamma(self):
        popa, popb = mf.mulliken_meta()[0]
        self.assertAlmostEqual(lib.finger(popa).sum(), 1.5403023058, 7)
        self.assertAlmostEqual(lib.finger(popb).sum(), 1.5403023058, 7)

        popa, popb = k2gamma.k2gamma(mf).mulliken_meta()[0]
        self.assertAlmostEqual(lib.finger(popa), 0.8007278745, 7)
        self.assertAlmostEqual(lib.finger(popb), 0.8007278745, 7)

<<<<<<< HEAD
    def test_k2gamma_ksymm(self):
        cell = gto.Cell()
        cell.atom = '''
            He 0.  0. 0.
        '''
        cell.basis = {'He': [[0, (4.0, 1.0)], [0, (1.0, 1.0)]]}
        cell.a = np.eye(3) * 2.
        cell.build()

        kmesh = [2,2,1]
        kpts = cell.make_kpts(kmesh, space_group_symmetry=True)
        kmf = scf.KRKS(cell, kpts).density_fit()
        kmf.kernel()
        c_g_ao = k2gamma.k2gamma(kmf).mo_coeff

        scell = tools.super_cell(cell, kmesh)
        mf_sc = scf.RKS(scell).density_fit()
        s = mf_sc.get_ovlp()
        mf_sc.run()
        sc_mo = mf_sc.mo_coeff

        one = np.linalg.det(c_g_ao.T.conj().dot(s).dot(sc_mo))
        self.assertAlmostEqual(abs(one), 1., 9)
=======
    def test_double_translation_indices(self):
        idx2 = k2gamma.translation_map(2)
        idx3 = k2gamma.translation_map(3)
        idx4 = k2gamma.translation_map(4)

        ref = np.empty((2, 3, 4, 2, 3, 4), dtype=int)
        for ix in range(2):
            for iy in range(3):
                for iz in range(4):
                    for jx in range(2):
                        for jy in range(3):
                            for jz in range(4):
                                ref[ix,iy,iz,jx,jy,jz] = idx2[ix,jx] * 12 + idx3[iy,jy] * 4 + idx4[iz,jz]

        result = k2gamma.double_translation_indices([2,3,4])
        self.assertEqual(abs(ref.reshape(24,24) - result).max(), 0)

>>>>>>> 09c9e67f

if __name__ == '__main__':
    print("Full Tests for pbc.tools.k2gamma")
    unittest.main()<|MERGE_RESOLUTION|>--- conflicted
+++ resolved
@@ -53,7 +53,6 @@
         self.assertAlmostEqual(lib.finger(popa), 0.8007278745, 7)
         self.assertAlmostEqual(lib.finger(popb), 0.8007278745, 7)
 
-<<<<<<< HEAD
     def test_k2gamma_ksymm(self):
         cell = gto.Cell()
         cell.atom = '''
@@ -77,7 +76,7 @@
 
         one = np.linalg.det(c_g_ao.T.conj().dot(s).dot(sc_mo))
         self.assertAlmostEqual(abs(one), 1., 9)
-=======
+
     def test_double_translation_indices(self):
         idx2 = k2gamma.translation_map(2)
         idx3 = k2gamma.translation_map(3)
@@ -95,7 +94,6 @@
         result = k2gamma.double_translation_indices([2,3,4])
         self.assertEqual(abs(ref.reshape(24,24) - result).max(), 0)
 
->>>>>>> 09c9e67f
 
 if __name__ == '__main__':
     print("Full Tests for pbc.tools.k2gamma")

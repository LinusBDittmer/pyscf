#!/usr/bin/env python
# Copyright 2014-2020 The PySCF Developers. All Rights Reserved.
#
# Licensed under the Apache License, Version 2.0 (the "License");
# you may not use this file except in compliance with the License.
# You may obtain a copy of the License at
#
#     http://www.apache.org/licenses/LICENSE-2.0
#
# Unless required by applicable law or agreed to in writing, software
# distributed under the License is distributed on an "AS IS" BASIS,
# WITHOUT WARRANTIES OR CONDITIONS OF ANY KIND, either express or implied.
# See the License for the specific language governing permissions and
# limitations under the License.
#
# Author: Hong-Zhou Ye <hzyechem@gmail.com>
#

r'''
Range-separated Gaussian Density Fitting (RSGDF)

rsdf_builder.py uses a different algorithm to build RS-GDF tensors. Note both
modules CANNOT handle the long-range operator erf(omega*r12)/r12. It has to be
computed with the gdf_builder module.

ref.:
[1] For the RSGDF method:
    Hong-Zhou Ye and Timothy C. Berkelbach, J. Chem. Phys. 154, 131104 (2021).
[2] For the SR lattice sum integral screening:
    Hong-Zhou Ye and Timothy C. Berkelbach, arXiv:2107.09704.

In RSGDF, the two-center and three-center Coulomb integrals are calculated in two pars:
    j2c = j2c_SR(omega) + j2c_LR(omega)
    j3c = j3c_SR(omega) + j3c_LR(omega)
where the SR and LR integrals correpond to using the following potentials
    g_SR(r_12;omega) = erfc(omega * r_12) / r_12
    g_LR(r_12;omega) = erf(omega * r_12) / r_12
The SR integrals are evaluated in real space using a lattice summation, while
the LR integrals are evaluated in reciprocal space with a plane wave basis.
'''

import os
import h5py
import scipy.linalg
import tempfile
import numpy as np

from pyscf import lib
from pyscf.lib import logger, zdotCN
from pyscf.pbc.df.df import GDF
from pyscf.pbc.df import aft, aft_jk
from pyscf.pbc.df import ft_ao
from pyscf.pbc.df import rsdf_helper
from pyscf.pbc.df import rsdf_builder
from pyscf.pbc.df import gdf_builder
from pyscf.pbc.df.incore import _Int3cBuilder
from pyscf.df.outcore import _guess_shell_ranges
from pyscf.pbc.tools import k2gamma
from pyscf.pbc.lib.kpts_helper import (is_zero, member, unique,
                                       unique_with_wrap_around,
                                       group_by_conj_pairs, KPT_DIFF_TOL)
from pyscf.df.addons import make_auxmol


def get_aux_chg(auxcell):
    r""" Compute charge of the auxiliary basis, \int_Omega dr chi_P(r)

    Returns:
        The function returns a 1d numpy array of size auxcell.nao_nr().
    """
    G0 = np.zeros((1, 3))
    return ft_ao.ft_ao(auxcell, G0)[0].real


class RSGDF(GDF):
    '''Range Separated Gaussian Density Fitting
    '''
    def weighted_coulG(self, kpt=np.zeros(3), exx=False, mesh=None, omega=None):
        return aft.weighted_coulG(self, kpt, exx, mesh, omega)

    def __init__(self, cell, kpts=np.zeros((1,3))):
        if cell.dimension < 3:
            raise NotImplementedError("""
RSGDF for low-dimensional systems are not available yet. We recommend using
cell.dimension=3 with large vacuum.""")

        # if True and kpts are gamma-inclusive, RSDF will use the bvk cell
        # trick for computing both j3c_SR and j3c_LR. If kpts are not
        # gamma-inclusive, this attribute will be ignored.
        self.use_bvk = True

        # precision for real-space lattice sum (R) and reciprocal-space
        # Fourier transform (G).
        self.precision_R = cell.precision * 1e-2
        self.precision_G = cell.precision

        # omega and PW mesh size for j3c.
        # 1. If 'omega' is given, the code can search an appropriate PW mesh of
        # size 'mesh_compact' that computes the LR-AFT of j3c to 'precision_G'.
        # 2. If 'omega' is not given, the code will search for the maximum
        # omega such that the size of 'mesh_compact' does not exceed 'npw_max'.
        # The default for 'npw_max' is 350 (i.e., 7x7x7 for a 3D cubic
        # lattice). If thus determined 'omega' is smaller than '_omega_min'
        # (default: 0.3), 'omega' will be set to '_omega_min' and 'mesh_compact'
        # is determined from the new 'omega' (ignoring 'npw_max').
        # Note 1: In both cases, the user can manually overwrite the
        # auto-determined 'mesh_compact'.
        # Note 2: 'ke_cutoff' is not an input option. Use 'mesh_compact' directly.
        self.npw_max = 350
        self._omega_min = 0.3
        self.omega = None
        self.ke_cutoff = None
        self.mesh_compact = None

        # omega and PW mesh size for j2c.
        # Like for j3c, if 'omega_j2c' is given, the code can determine an
        # appropriate PW mesh of size 'mesh_j2c' that computes the LR-AFT of j2c
        # to 'precision_j2c'.
        # The default ('omega_j2c' = 0.4 and 'precision_j2c' = 1e-14) is recommended.
        # Like for j3c, 'mesh_j2c' can be overwritten manually.
        self.omega_j2c = 0.4
        self.mesh_j2c = None
        self.precision_j2c = 1e-14

        # set True to force calculating j2c^(-1/2) using eigenvalue
        # decomposition (ED); otherwise, Cholesky decomposition (CD) is used
        # first, and ED is called only if CD fails.
        self.j2c_eig_always = False

        GDF.__init__(self, cell, kpts=kpts)

        self.kpts = np.reshape(self.kpts, (-1,3))

    def dump_flags(self, verbose=None):
        cell = self.cell
        log = logger.new_logger(self, verbose)
        log.info('\n')
        log.info('******** %s ********', self.__class__)
        log.info('cell num shells = %d, num cGTOs = %d, num pGTOs = %d',
                 cell.nbas, cell.nao_nr(), cell.npgto_nr())
        log.info('use_bvk = %s', self.use_bvk)
        log.info('precision_R = %s', self.precision_R)
        log.info('precision_G = %s', self.precision_G)
        log.info('j2c_eig_always = %s', self.j2c_eig_always)
        log.info('omega = %s', self.omega)
        log.info('ke_cutoff = %s', self.ke_cutoff)
        if self.mesh is not None:
            log.info('mesh = %s (%d PWs)', self.mesh, np.prod(self.mesh))
        log.info('mesh_compact = %s (%d PWs)', self.mesh_compact,
                 np.prod(self.mesh_compact))
        if self.auxcell is None:
            log.info('auxbasis = %s', self.auxbasis)
        else:
            log.info('auxbasis = %s', self.auxcell.basis)
            log.info('auxcell precision= %s', self.auxcell.precision)
            log.info('auxcell rcut = %s', self.auxcell.rcut)
            log.info('omega_j2c = %s', self.omega_j2c)
            log.info('mesh_j2c = %s (%d PWs)', self.mesh_j2c,
                     np.prod(self.mesh_j2c))

        auxcell = self.auxcell
        log.info('auxcell num shells = %d, num cGTOs = %d, num pGTOs = %d',
                 auxcell.nbas, auxcell.nao_nr(),
                 auxcell.npgto_nr())

        log.info('exp_to_discard = %s', self.exp_to_discard)
        if isinstance(self._cderi, str):
            log.info('_cderi = %s  where DF integrals are loaded (readonly).',
                     self._cderi)
        elif isinstance(self._cderi_to_save, str):
            log.info('_cderi_to_save = %s', self._cderi_to_save)
        else:
            log.info('_cderi_to_save = %s', self._cderi_to_save.name)
        log.info('len(kpts) = %d', len(self.kpts))
        log.debug1('    kpts = %s', self.kpts)
        if self.kpts_band is not None:
            log.info('len(kpts_band) = %d', len(self.kpts_band))
            log.debug1('    kpts_band = %s', self.kpts_band)

        return self

    def _rs_build(self):
        log = logger.Logger(self.stdout, self.verbose)

        # find kmax
        kpts = self.kpts if self.kpts_band is None else np.vstack(
                                                    [self.kpts, self.kpts_band])
        b = self.cell.reciprocal_vectors()
        scaled_kpts = np.linalg.solve(b.T, kpts.T).T
        scaled_kpts[scaled_kpts > 0.49999999] -= 1
        kpts = np.dot(scaled_kpts, b)
        kmax = np.linalg.norm(kpts, axis=-1).max()
        scaled_kpts = kpts = None
        if kmax < 1.e-3: kmax = (0.75/np.pi/self.cell.vol)**0.33333333*2*np.pi

        # If omega is not given, estimate it from npw_max
        r2o = True
        if self.omega is None:
            self.omega, self.ke_cutoff, mesh_compact = \
                                rsdf_helper.estimate_omega_for_npw(
                                                self.cell, self.npw_max,
                                                self.precision_G,
                                                kmax=kmax,
                                                round2odd=r2o)
            # if omega from npw_max is too small, use omega_min
            if self.omega < self._omega_min:
                self.omega = self._omega_min
                self.ke_cutoff, mesh_compact = \
                                    rsdf_helper.estimate_mesh_for_omega(
                                                    self.cell, self.omega,
                                                    self.precision_G,
                                                    kmax=kmax,
                                                    round2odd=r2o)
            # Use the thus determined mesh_compact only if not p[rovided
            if self.mesh_compact is None:
                self.mesh_compact = mesh_compact
        # If omega is provded but mesh_compact is not
        elif self.mesh_compact is None:
            self.ke_cutoff, self.mesh_compact = \
                                rsdf_helper.estimate_mesh_for_omega(
                                                self.cell, self.omega,
                                                self.precision_G,
                                                kmax=kmax,
                                                round2odd=r2o)

        self.mesh_compact = self.cell.symmetrize_mesh(self.mesh_compact)

        # build auxcell
        auxcell = make_auxmol(self.cell, self.auxbasis)
        # drop exponents
        drop_eta = self.exp_to_discard
        if drop_eta is not None and drop_eta > 0:
            log.info("Drop primitive fitting functions with exponent < %s",
                     drop_eta)
            auxbasis = rsdf_helper.remove_exp_basis(auxcell._basis,
                                                    amin=drop_eta)
            auxcellnew = make_auxmol(self.cell, auxbasis)
            auxcell = auxcellnew

        # determine mesh for computing j2c
        auxcell.precision = self.precision_j2c
        auxcell.rcut = max([auxcell.bas_rcut(ib, auxcell.precision)
                            for ib in range(auxcell.nbas)])
        if self.mesh_j2c is None:
            self.mesh_j2c = rsdf_helper.estimate_mesh_for_omega(
                                    auxcell, self.omega_j2c, round2odd=True)[1]
        self.mesh_j2c = self.cell.symmetrize_mesh(self.mesh_j2c)
        self.auxcell = auxcell

    def _kpts_build(self, kpts_band=None):
        if self.kpts_band is not None:
            self.kpts_band = np.reshape(self.kpts_band, (-1,3))
        if kpts_band is not None:
            kpts_band = np.reshape(kpts_band, (-1,3))
            if self.kpts_band is None:
                self.kpts_band = kpts_band
            else:
                self.kpts_band = unique(np.vstack((self.kpts_band,kpts_band)))[0]

    def _gdf_build(self, j_only=None, with_j3c=True):
        if j_only is not None:
            self._j_only = j_only

        if with_j3c:
            if isinstance(self._cderi_to_save, str):
                cderi = self._cderi_to_save
            else:
                cderi = self._cderi_to_save.name
            if isinstance(self._cderi, str):
                if self._cderi == cderi and os.path.isfile(cderi):
                    logger.warn(self, 'File %s (specified by ._cderi) is '
                                'overwritten by GDF initialization.', cderi)
                else:
                    logger.warn(self, 'Value of ._cderi is ignored. '
                                'DF integrals will be saved in file %s .', cderi)
            self._cderi = cderi
            t1 = (logger.process_clock(), logger.perf_counter())
            self._make_j3c(self.cell, self.auxcell, None, cderi)
            t1 = logger.timer_debug1(self, 'j3c', *t1)

    def _make_j3c(self, cell=None, auxcell=None, kptij_lst=None, cderi_file=None):
        if cell is None: cell = self.cell
        if auxcell is None: auxcell = self.auxcell
        if cderi_file is None: cderi_file = self._cderi_to_save

        if self.kpts_band is None:
            kpts_union = self.kpts
        else:
            kpts_union = unique(np.vstack([self.kpts, self.kpts_band]))[0]
        dfbuilder = _RSGDFBuilder(cell, auxcell, kpts_union)
        dfbuilder.__dict__.update(self.__dict__)
        dfbuilder.make_j3c(cderi_file, j_only=self._j_only, kptij_lst=kptij_lst)

    def build(self, j_only=None, with_j3c=True, kpts_band=None):
        # formatting k-points
        self._kpts_build(kpts_band=kpts_band)

        # build for range-separation hybrid
        self._rs_build()

        # dump flags before the final build
        self.check_sanity()
        self.dump_flags()

        # do normal gdf build with the modified _make_j3c
        self._gdf_build(j_only=j_only, with_j3c=with_j3c)

        return self


RSDF = RSGDF


class _RSGDFBuilder(rsdf_builder._RSGDFBuilder):
    def __init__(self, cell, auxcell, kpts=np.zeros((1,3))):
        self.eta = None
        self.mesh = None
        if cell.omega != 0:
            # Initialize omega to cell.omega for HF exchange of short range
            # int2e in RSH functionals
            self.omega = abs(cell.omega)
        else:
            self.omega = None
        self.ke_cutoff = None
        self.bvk_kmesh = None

        _Int3cBuilder.__init__(self, cell, auxcell, kpts)

        # set True to force calculating j2c^(-1/2) using eigenvalue
        # decomposition (ED); otherwise, Cholesky decomposition (CD) is used
        # first, and ED is called only if CD fails.
        self.j2c_eig_always = False
        self.linear_dep_threshold = rsdf_builder.LINEAR_DEP_THR

    def build(self, omega=None):
        log = logger.new_logger(self)
        cell = self.cell
        kpts = self.kpts

        self.bvk_kmesh = kmesh = k2gamma.kpts_to_kmesh(cell, kpts)
        log.debug('kmesh for bvk-cell = %s', kmesh)

        self.rs_cell = ft_ao._RangeSeparatedCell.from_cell(
            cell, self.ke_cutoff, rsdf_builder.RCUT_THRESHOLD, verbose=log)
        return self

    def get_2c2e(self, uniq_kpts):
        cell = self.cell
        auxcell = self.auxcell
        # compute j2c first as it informs the integral screening in computing j3c
        # short-range part of j2c ~ (-kpt_ji | kpt_ji)
        omega_j2c = abs(self.omega_j2c)
        j2c = rsdf_helper.intor_j2c(auxcell, omega_j2c, kpts=uniq_kpts)

        # get charge of auxbasis
        if cell.dimension == 3:
            qaux = get_aux_chg(auxcell)
        else:
            qaux = np.zeros(auxcell.nao_nr())

        # Add (1) short-range G=0 (i.e., charge) part and (2) long-range part
        qaux2 = None
        g0_j2c = np.pi/omega_j2c**2./cell.vol
        mesh_j2c = self.mesh_j2c
        Gv, Gvbase, kws = cell.get_Gv_weights(mesh_j2c)
        b = cell.reciprocal_vectors()
        gxyz = lib.cartesian_prod([np.arange(len(x)) for x in Gvbase])
        ngrids = gxyz.shape[0]

        max_memory = max(2000, self.max_memory - lib.current_memory()[0])
        blksize = max(2048, int(max_memory*.5e6/16/auxcell.nao_nr()))
        logger.debug2(self, 'max_memory %s (MB)  blocksize %s', max_memory, blksize)

        for k, kpt in enumerate(uniq_kpts):
            # short-range charge part
            if is_zero(kpt) and cell.dimension == 3:
                if qaux2 is None:
                    qaux2 = np.outer(qaux,qaux)
                j2c[k] -= qaux2 * g0_j2c
            # long-range part via aft
            coulG_lr = self.weighted_coulG(kpt, mesh=mesh_j2c, omega=omega_j2c)
            for p0, p1 in lib.prange(0, ngrids, blksize):
                auxG = ft_ao.ft_ao(auxcell, Gv[p0:p1], None, b, gxyz[p0:p1], Gvbase, kpt).T
                auxGR = np.asarray(auxG.real, order='C')
                auxGI = np.asarray(auxG.imag, order='C')
                auxG = None

                if is_zero(kpt):  # kpti == kptj
                    j2c[k] += lib.ddot(auxGR*coulG_lr[p0:p1], auxGR.T)
                    j2c[k] += lib.ddot(auxGI*coulG_lr[p0:p1], auxGI.T)
                else:
                    j2cR, j2cI = zdotCN(auxGR*coulG_lr[p0:p1],
                                        auxGI*coulG_lr[p0:p1], auxGR.T, auxGI.T)
                    j2c[k] += j2cR + j2cI * 1j
                auxGR = auxGI = j2cR = j2cI = None
        return j2c

    def outcore_auxe2(self, cderi_file, intor='int3c2e', aosym='s2', comp=None,
                      kptij_lst=None, j_only=False, dataname='j3c-junk',
                      shls_slice=None):
        swapfile = tempfile.NamedTemporaryFile(dir=os.path.dirname(cderi_file))
        fswap = lib.H5TmpFile(swapfile.name)
        swapfile = None

        cell = self.cell
        if self.use_bvk and self.kpts_band is None:
            bvk_kmesh = self.bvk_kmesh
        else:
            bvk_kmesh = None

        max_memory = max(2000, self.max_memory-lib.current_memory()[0])
        rsdf_helper._aux_e2_nospltbas(cell, self.auxcell, self.omega,
                                      fswap, intor, aosym=aosym,
                                      kptij_lst=kptij_lst, dataname=dataname,
                                      max_memory=max_memory,
                                      bvk_kmesh=bvk_kmesh,
                                      precision=self.precision_R)
        return fswap

    def weighted_ft_ao(self, kpt):
        cell = self.cell
        auxcell = self.auxcell
        mesh = self.mesh_compact
        Gv, Gvbase, kws = cell.get_Gv_weights(mesh)
        b = cell.reciprocal_vectors()
        gxyz = lib.cartesian_prod([np.arange(len(x)) for x in Gvbase])
        shls_slice = (0, auxcell.nbas)
        auxG = ft_ao.ft_ao(auxcell, Gv, shls_slice, b, gxyz, Gvbase, kpt).T
        wcoulG_lr = self.weighted_coulG(kpt, mesh=mesh, omega=self.omega)
        auxG *= wcoulG_lr
        Gaux = lib.transpose(auxG)
        GauxR = np.asarray(Gaux.real, order='C')
        GauxI = np.asarray(Gaux.imag, order='C')
        return GauxR, GauxI

<<<<<<< HEAD
    def gen_j3c_loader(self, h5group, kpt, kpt_ij_idx, ijlst_mapping, aosym):
=======
    def gen_j3c_loader(self, h5group, kpt, kpt_ij_idx, ijlst_mapping, aosym,
                       dataname='j3c'):
>>>>>>> 063af4c6
        cell = self.cell
        kpts = self.kpts
        nkpts = len(self.kpts)
        vbar = None
        if is_zero(kpt) and cell.dimension == 3:
            qaux = get_aux_chg(self.auxcell)
            vbar = np.pi / self.omega**2 / cell.vol * qaux
            vbar_idx = np.where(vbar != 0)[0]
            ovlp = cell.pbc_intor('int1e_ovlp', hermi=1, kpts=kpts)
            if aosym == 's2':
                ovlp = [lib.pack_tril(s) for s in ovlp]
            else:
                ovlp = [s.ravel() for s in ovlp]

<<<<<<< HEAD
        nsegs = len(h5group['j3c-junk/0'])
=======
        nsegs = len(h5group[f'{dataname}-junk/0'])
>>>>>>> 063af4c6

        def load_j3c(col0, col1):
            j3cR = []
            j3cI = []
            for kk in kpt_ij_idx:
<<<<<<< HEAD
                v = np.hstack([h5group[f'j3c-junk/{ijlst_mapping[kk]}/{i}'][0,col0:col1]
=======
                v = np.hstack([h5group[f'{dataname}-junk/{ijlst_mapping[kk]}/{i}'][0,col0:col1]
>>>>>>> 063af4c6
                               for i in range(nsegs)])
                vR = np.asarray(v.real, order='C')
                kj = kk % nkpts
                if is_zero(kpt) and is_zero(kpts[kj]):
                    vI = None
                else:
                    vI = np.asarray(v.imag, order='C')
                # vbar is the interaction between the background charge
                # and the auxiliary basis.  0D, 1D, 2D do not have vbar.
                if vbar is not None:
                    vmod = ovlp[kj][col0:col1,None] * vbar[vbar_idx]
                    vR[:,vbar_idx] -= vmod.real
                    if vI is not None:
                        vI[:,vbar_idx] -= vmod.imag
                j3cR.append(vR)
                j3cI.append(vI)
            return j3cR, j3cI

        return load_j3c

    def make_j3c(self, cderi_file, intor='int3c2e', aosym='s2', comp=None,
<<<<<<< HEAD
                 j_only=False, shls_slice=None, kptij_lst=None):
=======
                 j_only=False, dataname='j3c', shls_slice=None, kptij_lst=None):
>>>>>>> 063af4c6
        if self.cell.omega != 0:
            raise RuntimeError('RSGDF cannot be used to evaluate the long-range '
                               'HF exchange in RSH functionals.')

        cpu1 = (logger.process_clock(), logger.perf_counter())
        log = logger.Logger(self.stdout, self.verbose)
        if self.rs_cell is None:
            self.build()

        cell = self.cell
        kpts = self.kpts
        nkpts = len(kpts)
        nao = cell.nao
        naux = self.auxcell.nao

        if shls_slice is not None:
            raise NotImplementedError
        ish0, ish1 = 0, cell.nbas

        def members(kptis, kpts):
            diff = abs(kptis[:,None,:] - kpts).max(axis=2)
            return np.where(diff < KPT_DIFF_TOL)[1]

        # ijlst_mapping maps the [nkpts x nkpts] kpts-pair to kpts-pair in
        # kptij_lst. Value -1 in ijlst_mapping means the kpts-pair does not
        # exist in kptij_lst
        ijlst_mapping = np.empty(nkpts * nkpts, dtype=int)
        ijlst_mapping[:] = -1
        if kptij_lst is None:
            if j_only:
                kpti_idx = np.arange(nkpts)
                ijlst_mapping[kpti_idx * nkpts + kpti_idx] = kpti_idx
                kptij_lst = np.concatenate([kpts[:,None,:], kpts[:,None,:]], axis=1)
            else:
                kpti_idx, kptj_idx = np.tril_indices(nkpts)
                nkpts_pair = kpti_idx.size
                ijlst_mapping[kpti_idx * nkpts + kptj_idx] = np.arange(nkpts_pair)
                kptij_lst = np.concatenate([kpts[kpti_idx,None,:],
                                            kpts[kptj_idx,None,:]], axis=1)
        else:
            kpti_idx = members(kptij_lst[:,0], kpts)
            kptj_idx = members(kptij_lst[:,1], kpts)
            ijlst_mapping[kpti_idx * nkpts + kptj_idx] = np.arange(len(kptij_lst))

<<<<<<< HEAD
        dataname = 'j3c'
        fswap = self.outcore_auxe2(cderi_file, intor, aosym, comp,
                                   kptij_lst, j_only, 'j3c-junk', shls_slice)
=======
        fswap = self.outcore_auxe2(cderi_file, intor, aosym, comp,
                                   kptij_lst, j_only, f'{dataname}-junk', shls_slice)
>>>>>>> 063af4c6
        cpu1 = log.timer_debug1('3c2e', *cpu1)

        supmol_ft = ft_ao._ExtendedMole.from_cell(self.rs_cell, self.bvk_kmesh, verbose=log)
        supmol_ft = supmol_ft.strip_basis()
        ft_kern = supmol_ft.gen_ft_kernel(aosym, return_complex=False, verbose=log)

        # recompute g0 and Gvectors for j3c
        mesh = self.mesh_compact
        Gv, Gvbase, kws = cell.get_Gv_weights(mesh)
        gxyz = lib.cartesian_prod([np.arange(len(x)) for x in Gvbase])
        ngrids = gxyz.shape[0]

        # Add (1) short-range G=0 (i.e., charge) part and (2) long-range part
        tspans = np.zeros((3,2))    # lr, j2c_inv, j2c_cntr
        tspannames = ["ftaop+pw", "j2c_inv", "j2c_cntr"]
        feri = h5py.File(cderi_file, 'w')
        feri['j3c-kptij'] = kptij_lst
        def make_cderi(kpt, kpt_ij_idx, j2c):
            log.debug1('make_cderi for %s', kpt)
            input_kptij_idx = ijlst_mapping[kpt_ij_idx]
            # filter kpt_ij_idx, keeps only the kpts-pair in kptij_lst
            kpt_ij_idx = kpt_ij_idx[input_kptij_idx >= 0]
            # input_kptij_idx saves the indices of remaining kpts-pair in kptij_lst
            input_kptij_idx = input_kptij_idx[input_kptij_idx >= 0]
            log.debug1('kpt_ij_idx = %s', kpt_ij_idx)
            log.debug1('input_kptij_idx = %s', input_kptij_idx)
            if kpt_ij_idx.size == 0:
                return

            kptjs = kpts[kpt_ij_idx % nkpts]
            nkptj = len(kptjs)
            Gaux = self.weighted_ft_ao(kpt)

            if is_zero(kpt):  # kpti == kptj
                aosym = 's2'
                nao_pair = nao*(nao+1)//2
            else:
                aosym = 's1'
                nao_pair = nao**2

            load = self.gen_j3c_loader(fswap, kpt, kpt_ij_idx, ijlst_mapping, aosym)

            mem_now = lib.current_memory()[0]
            log.debug2('memory = %s', mem_now)
            max_memory = max(1000, self.max_memory - mem_now)
            # nkptj for 3c-coulomb arrays plus 1 Lpq array
            buflen = min(max(int(max_memory*.3e6/16/naux/(nkptj+1)), 1), nao_pair)
            sh_ranges = _guess_shell_ranges(cell, buflen, aosym, start=ish0, stop=ish1)
            buflen = max([x[2] for x in sh_ranges])
            # * 2 for the buffer used in preload
            max_memory -= buflen * naux * (nkptj+1) * 16e-6 * 2

            # +1 for a pqkbuf
            Gblksize = max(16, int(max_memory*1e6/16/buflen/(nkptj+1)))
            Gblksize = min(Gblksize, ngrids, 200000)

            cols = [sh_range[2] for sh_range in sh_ranges]
            locs = np.append(0, np.cumsum(cols))
            # buf for ft_aopair
            buf = np.empty(nkptj*buflen*Gblksize, dtype=np.complex128)
            for istep, j3c in enumerate(lib.map_with_prefetch(load, locs[:-1], locs[1:])):
                bstart, bend, ncol = sh_ranges[istep]
                log.debug1('int3c2e [%d/%d], AO [%d:%d], ncol = %d',
                           istep+1, len(sh_ranges), bstart, bend, ncol)
                if aosym == 's2':
                    shls_slice = (bstart, bend, 0, bend)
                else:
                    shls_slice = (bstart, bend, 0, cell.nbas)

                if self.has_long_range():
                    tick_ = np.asarray((logger.process_clock(), logger.perf_counter()))
                    for p0, p1 in lib.prange(0, ngrids, Gblksize):
                        # shape of Gpq (nkpts, nGv, ni, nj)
                        Gpq = ft_kern(Gv[p0:p1], gxyz[p0:p1], Gvbase, kpt,
                                      kptjs, shls_slice, aosym, out=buf)
                        self.add_ft_j3c(j3c, Gpq, Gaux, p0, p1)
                        Gpq = None
                    tock_ = np.asarray((logger.process_clock(), logger.perf_counter()))
                    tspans[0] += tock_ - tick_

                j3cR, j3cI = j3c
                for k, idx in enumerate(input_kptij_idx):
                    cderi, cderi_negative = self.solve_cderi(j2c, j3cR[k], j3cI[k])
                    feri[f'{dataname}/{idx}/{istep}'] = cderi
                    if cderi_negative is not None:
                        # for low-dimension systems
                        feri[f'{dataname}-/{idx}/{istep}'] = cderi_negative
                j3cR = j3cI = j3c = cderi = None
                tick_ = np.asarray((logger.process_clock(), logger.perf_counter()))
                tspans[2] += tick_ - tock_

        for kpt, kpt_ij_idx, cd_j2c in self.gen_uniq_kpts_groups(j_only, fswap):
            make_cderi(kpt, kpt_ij_idx, cd_j2c)

        feri.close()
        # report time for aft part
        for tspan, tspanname in zip(tspans, tspannames):
            log.debug1("    CPU time for %s %9.2f sec, wall time %9.2f sec",
                       "%10s"%tspanname, *tspan)
        return self<|MERGE_RESOLUTION|>--- conflicted
+++ resolved
@@ -433,12 +433,8 @@
         GauxI = np.asarray(Gaux.imag, order='C')
         return GauxR, GauxI
 
-<<<<<<< HEAD
-    def gen_j3c_loader(self, h5group, kpt, kpt_ij_idx, ijlst_mapping, aosym):
-=======
     def gen_j3c_loader(self, h5group, kpt, kpt_ij_idx, ijlst_mapping, aosym,
                        dataname='j3c'):
->>>>>>> 063af4c6
         cell = self.cell
         kpts = self.kpts
         nkpts = len(self.kpts)
@@ -453,21 +449,13 @@
             else:
                 ovlp = [s.ravel() for s in ovlp]
 
-<<<<<<< HEAD
-        nsegs = len(h5group['j3c-junk/0'])
-=======
         nsegs = len(h5group[f'{dataname}-junk/0'])
->>>>>>> 063af4c6
 
         def load_j3c(col0, col1):
             j3cR = []
             j3cI = []
             for kk in kpt_ij_idx:
-<<<<<<< HEAD
-                v = np.hstack([h5group[f'j3c-junk/{ijlst_mapping[kk]}/{i}'][0,col0:col1]
-=======
                 v = np.hstack([h5group[f'{dataname}-junk/{ijlst_mapping[kk]}/{i}'][0,col0:col1]
->>>>>>> 063af4c6
                                for i in range(nsegs)])
                 vR = np.asarray(v.real, order='C')
                 kj = kk % nkpts
@@ -489,11 +477,7 @@
         return load_j3c
 
     def make_j3c(self, cderi_file, intor='int3c2e', aosym='s2', comp=None,
-<<<<<<< HEAD
-                 j_only=False, shls_slice=None, kptij_lst=None):
-=======
                  j_only=False, dataname='j3c', shls_slice=None, kptij_lst=None):
->>>>>>> 063af4c6
         if self.cell.omega != 0:
             raise RuntimeError('RSGDF cannot be used to evaluate the long-range '
                                'HF exchange in RSH functionals.')
@@ -538,14 +522,8 @@
             kptj_idx = members(kptij_lst[:,1], kpts)
             ijlst_mapping[kpti_idx * nkpts + kptj_idx] = np.arange(len(kptij_lst))
 
-<<<<<<< HEAD
-        dataname = 'j3c'
-        fswap = self.outcore_auxe2(cderi_file, intor, aosym, comp,
-                                   kptij_lst, j_only, 'j3c-junk', shls_slice)
-=======
         fswap = self.outcore_auxe2(cderi_file, intor, aosym, comp,
                                    kptij_lst, j_only, f'{dataname}-junk', shls_slice)
->>>>>>> 063af4c6
         cpu1 = log.timer_debug1('3c2e', *cpu1)
 
         supmol_ft = ft_ao._ExtendedMole.from_cell(self.rs_cell, self.bvk_kmesh, verbose=log)

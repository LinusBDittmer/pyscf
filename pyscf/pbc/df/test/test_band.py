# Copyright 2014-2018 The PySCF Developers. All Rights Reserved.
#
# Licensed under the Apache License, Version 2.0 (the "License");
# you may not use this file except in compliance with the License.
# You may obtain a copy of the License at
#
#     http://www.apache.org/licenses/LICENSE-2.0
#
# Unless required by applicable law or agreed to in writing, software
# distributed under the License is distributed on an "AS IS" BASIS,
# WITHOUT WARRANTIES OR CONDITIONS OF ANY KIND, either express or implied.
# See the License for the specific language governing permissions and
# limitations under the License.

import unittest
import numpy
from pyscf.pbc import gto, scf, df

cell = gto.M(atom='H 1 2 1; H 1 1 1', basis=[[0, (.8, 1)], [1, (0.5, 1)]],
             a=numpy.eye(3)*2.5, verbose=0, mesh=[11]*3)
numpy.random.seed(1)
kband = numpy.random.random((2,3))

def finger(a):
    a = numpy.asarray(a)
    return numpy.cos(numpy.arange(a.size)).dot(a.ravel())

class KnowValues(unittest.TestCase):
    def test_fft_band(self):
        mf = scf.RHF(cell)
        mf.kernel()
        self.assertAlmostEqual(finger(mf.get_bands(kband[0])[0]), 1.9966435479483238, 7)

    def test_aft_band(self):
        mf = scf.RHF(cell)
        mf.with_df = df.AFTDF(cell)
        mf.kernel()
        self.assertAlmostEqual(finger(mf.get_bands(kband[0])[0]), 1.9966027703000777, 7)

    def test_df_band(self):
        mf = scf.RHF(cell)
        mf.with_df = df.DF(cell).set(auxbasis='weigend')
        mf.with_df.exp_to_discard = mf.with_df.eta
        mf.with_df.kpts_band = kband[0]
        mf.kernel()
        self.assertAlmostEqual(finger(mf.get_bands(kband[0])[0]), 1.992205011752425, 7)

    def test_mdf_band(self):
        mf = scf.RHF(cell)
        mf.with_df = df.MDF(cell).set(auxbasis='weigend')
        mf.with_df.kpts_band = kband[0]
        mf.kernel()
        self.assertAlmostEqual(finger(mf.get_bands(kband[0])[0]), 1.9966027693492583, 6)

    def test_fft_bands(self):
        mf = scf.KRHF(cell)
        mf.kpts = cell.make_kpts([2]*3)
        mf.kernel()
        self.assertAlmostEqual(finger(mf.get_bands(kband[0])[0]), 1.758544475679261, 8)
        self.assertAlmostEqual(finger(mf.get_bands(kband)[0]), 0.76562781841701533, 7)

    def test_aft_bands(self):
        mf = scf.KRHF(cell)
        mf.with_df = df.AFTDF(cell)
        mf.kpts = cell.make_kpts([2,1,1])
        mf.kernel()
        self.assertAlmostEqual(finger(mf.get_bands(kband[0])[0]), 1.968506055533682, 8)
        self.assertAlmostEqual(finger(mf.get_bands(kband)[0]), 1.0538585525613609, 7)

    def test_df_bands(self):
        mf = scf.KRHF(cell)
        mf.with_df = df.DF(cell).set(auxbasis='weigend')
        mf.with_df.kpts_band = kband
        mf.with_df.exp_to_discard = mf.with_df.eta
        mf.kpts = cell.make_kpts([2,1,1])
        mf.kernel()
        self.assertAlmostEqual(finger(mf.get_bands(kband[0])[0]), 1.9648945030342437, 8)
        self.assertAlmostEqual(finger(mf.get_bands(kband)[0]), 1.0455025876245683, 7)

    def test_mdf_bands_high_cost(self):
        mf = scf.KRHF(cell)
        mf.with_df = df.MDF(cell).set(auxbasis='weigend')
        mf.with_df.kpts_band = kband
        mf.kpts = cell.make_kpts([2,1,1])
        mf.kernel()
<<<<<<< HEAD
        self.assertAlmostEqual(finger(mf.get_bands(kband[0])[0]), 1.9685060546389677, 8)
        self.assertAlmostEqual(finger(mf.get_bands(kband)[0]), 1.0538585605150692, 8)
=======
        self.assertAlmostEqual(finger(mf.get_bands(kband[0])[0]), 1.9685060546389677, 7)
        self.assertAlmostEqual(finger(mf.get_bands(kband)[0]), 1.0538585514926302, 7)
>>>>>>> 6be5db5b


if __name__ == '__main__':
    print("Full Tests for bands")
    unittest.main()
<|MERGE_RESOLUTION|>--- conflicted
+++ resolved
@@ -83,13 +83,8 @@
         mf.with_df.kpts_band = kband
         mf.kpts = cell.make_kpts([2,1,1])
         mf.kernel()
-<<<<<<< HEAD
-        self.assertAlmostEqual(finger(mf.get_bands(kband[0])[0]), 1.9685060546389677, 8)
-        self.assertAlmostEqual(finger(mf.get_bands(kband)[0]), 1.0538585605150692, 8)
-=======
         self.assertAlmostEqual(finger(mf.get_bands(kband[0])[0]), 1.9685060546389677, 7)
         self.assertAlmostEqual(finger(mf.get_bands(kband)[0]), 1.0538585514926302, 7)
->>>>>>> 6be5db5b
 
 
 if __name__ == '__main__':

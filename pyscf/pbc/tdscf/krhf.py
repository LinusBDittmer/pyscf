#!/usr/bin/env python
# Copyright 2014-2021 The PySCF Developers. All Rights Reserved.
#
# Licensed under the Apache License, Version 2.0 (the "License");
# you may not use this file except in compliance with the License.
# You may obtain a copy of the License at
#
#     http://www.apache.org/licenses/LICENSE-2.0
#
# Unless required by applicable law or agreed to in writing, software
# distributed under the License is distributed on an "AS IS" BASIS,
# WITHOUT WARRANTIES OR CONDITIONS OF ANY KIND, either express or implied.
# See the License for the specific language governing permissions and
# limitations under the License.
#
# Author: Qiming Sun <osirpt.sun@gmail.com>
#
# Ref:
# Chem Phys Lett, 256, 454
# J. Mol. Struct. THEOCHEM, 914, 3
#

from functools import reduce
import numpy
from pyscf import lib
from pyscf.lib import linalg_helper
from pyscf.lib import logger
from pyscf.tdscf import rhf
from pyscf.pbc import scf
from pyscf.pbc.tdscf.rhf import TDMixin
from pyscf.pbc.scf import _response_functions  # noqa
from pyscf.pbc.lib.kpts_helper import gamma_point
from pyscf.pbc.df.df_ao2mo import warn_pbc2d_eri
from pyscf import __config__

REAL_EIG_THRESHOLD = getattr(__config__, 'pbc_tdscf_rhf_TDDFT_pick_eig_threshold', 1e-3)

class KTDMixin(TDMixin):
    def __init__(self, mf):
<<<<<<< HEAD
        from pyscf.pbc import scf
        assert (isinstance(mf, scf.khf.KSCF))
        self.cell = mf.cell
        rhf.TDA.__init__(self, mf)
        from pyscf.pbc.df.df_ao2mo import warn_pbc2d_eri
=======
        assert isinstance(mf, scf.khf.KSCF)
        TDMixin.__init__(self, mf)
>>>>>>> 063af4c6
        warn_pbc2d_eri(mf)

    get_nto = lib.invalid_method('get_nto')

class TDA(KTDMixin):
    conv_tol = getattr(__config__, 'pbc_tdscf_rhf_TDA_conv_tol', 1e-6)

    def gen_vind(self, mf):
        # exxdiv corrections are kept in hdiag while excluding them when calling
        # the contractions between two-electron integrals and X/Y amplitudes.
        # See also the relevant comments in function pbc.tdscf.rhf.TDA.gen_vind
        singlet = self.singlet

        mo_coeff = mf.mo_coeff
        mo_energy = mf.mo_energy
        mo_occ = mf.mo_occ
        nkpts = len(mo_occ)
        nao, nmo = mo_coeff[0].shape
        occidx = [numpy.where(mo_occ[k]==2)[0] for k in range(nkpts)]
        viridx = [numpy.where(mo_occ[k]==0)[0] for k in range(nkpts)]
        orbo = [mo_coeff[k][:,occidx[k]] for k in range(nkpts)]
        orbv = [mo_coeff[k][:,viridx[k]] for k in range(nkpts)]
        e_ia = _get_e_ia(mo_energy, mo_occ)
        hdiag = numpy.hstack([x.ravel() for x in e_ia])

        mem_now = lib.current_memory()[0]
        max_memory = max(2000, self.max_memory*.8-mem_now)
        vresp = mf.gen_response(singlet=singlet, hermi=0, max_memory=max_memory)

        def vind(zs):
            nz = len(zs)
            z1s = [_unpack(z, mo_occ) for z in zs]
            dmov = numpy.empty((nz,nkpts,nao,nao), dtype=numpy.complex128)
            for i in range(nz):
                for k in range(nkpts):
                    # *2 for double occupancy
                    dm1 = z1s[i][k] * 2
                    dmov[i,k] = reduce(numpy.dot, (orbo[k], dm1, orbv[k].conj().T))

            with lib.temporary_env(mf, exxdiv=None):
                v1ao = vresp(dmov)
            v1s = []
            for i in range(nz):
                dm1 = z1s[i]
                for k in range(nkpts):
                    v1vo = reduce(numpy.dot, (orbo[k].conj().T, v1ao[i,k], orbv[k]))
                    v1vo += e_ia[k] * dm1[k]
                    v1s.append(v1vo.ravel())
            return lib.asarray(v1s).reshape(nz,-1)
        return vind, hdiag

    def init_guess(self, mf, nstates=None):
        if nstates is None: nstates = self.nstates

        mo_energy = mf.mo_energy
        mo_occ = mf.mo_occ
        e_ia = numpy.hstack([x.ravel() for x in _get_e_ia(mo_energy, mo_occ)])

        e_ia_max = e_ia.max()
        nov = e_ia.size
        nstates = min(nstates, nov)
        e_threshold = min(e_ia_max, e_ia[numpy.argsort(e_ia)[nstates-1]])
        # Handle degeneracy, include all degenerated states in initial guess
        e_threshold += 1e-6

        idx = numpy.where(e_ia <= e_threshold)[0]
        x0 = numpy.zeros((idx.size, nov))
        for i, j in enumerate(idx):
            x0[i, j] = 1  # Koopmans' excitations
        return x0

    def kernel(self, x0=None):
        '''TDA diagonalization solver
        '''
        self.check_sanity()
        self.dump_flags()

        vind, hdiag = self.gen_vind(self._scf)
        precond = self.get_precond(hdiag)

        def pickeig(w, v, nroots, envs):
            idx = numpy.where(w > self.positive_eig_threshold)[0]
            return w[idx], v[:,idx], idx

        log = logger.Logger(self.stdout, self.verbose)
        precision = self.cell.precision * 1e-2

        if x0 is None:
            x0 = self.init_guess(self._scf, self.nstates)
        self.converged, self.e, x1 = \
                lib.davidson1(vind, x0, precond,
                              tol=self.conv_tol,
                              nroots=self.nstates, lindep=self.lindep,
                              max_space=self.max_space, pick=pickeig,
                              fill_heff=purify_krlyov_heff(precision, 0, log),
                              verbose=self.verbose)

        mo_occ = self._scf.mo_occ
# 1/sqrt(2) because self.x is for alpha excitation amplitude and 2(X^+*X) = 1
        self.xy = [(_unpack(xi*numpy.sqrt(.5), mo_occ), 0) for xi in x1]
        return self.e, self.xy
CIS = KTDA = TDA


class TDHF(TDA):
    def gen_vind(self, mf):
        '''
        [ A   B ][X]
        [-B* -A*][Y]
        '''
        singlet = self.singlet

        mo_coeff = mf.mo_coeff
        mo_energy = mf.mo_energy
        mo_occ = mf.mo_occ
        nkpts = len(mo_occ)
        nao, nmo = mo_coeff[0].shape
        occidx = [numpy.where(mo_occ[k]==2)[0] for k in range(nkpts)]
        viridx = [numpy.where(mo_occ[k]==0)[0] for k in range(nkpts)]
        orbo = [mo_coeff[k][:,occidx[k]] for k in range(nkpts)]
        orbv = [mo_coeff[k][:,viridx[k]] for k in range(nkpts)]
        e_ia = _get_e_ia(mo_energy, mo_occ)
        hdiag = numpy.hstack([x.ravel() for x in e_ia])
        tot_x = hdiag.size
        hdiag = numpy.hstack((hdiag, -hdiag))

        mem_now = lib.current_memory()[0]
        max_memory = max(2000, self.max_memory*.8-mem_now)
        vresp = mf.gen_response(singlet=singlet, hermi=0, max_memory=max_memory)

        def vind(xys):
            nz = len(xys)
            z1xs = [_unpack(xy[:tot_x], mo_occ) for xy in xys]
            z1ys = [_unpack(xy[tot_x:], mo_occ) for xy in xys]
            dmov = numpy.empty((nz,nkpts,nao,nao), dtype=numpy.complex128)
            for i in range(nz):
                for k in range(nkpts):
                    # *2 for double occupancy
                    dmx = z1xs[i][k] * 2
                    dmy = z1ys[i][k] * 2
                    dmov[i,k] = reduce(numpy.dot, (orbo[k], dmx, orbv[k].T.conj()))
                    dmov[i,k]+= reduce(numpy.dot, (orbv[k], dmy.T, orbo[k].T.conj()))

            with lib.temporary_env(mf, exxdiv=None):
                v1ao = vresp(dmov)
            v1s = []
            for i in range(nz):
                dmx = z1xs[i]
                dmy = z1ys[i]
                v1xs = []
                v1ys = []
                for k in range(nkpts):
                    v1x = reduce(numpy.dot, (orbo[k].T.conj(), v1ao[i,k], orbv[k]))
                    v1y = reduce(numpy.dot, (orbv[k].T.conj(), v1ao[i,k], orbo[k])).T
                    v1x+= e_ia[k] * dmx[k]
                    v1y+= e_ia[k] * dmy[k]
                    v1xs.append(v1x.ravel())
                    v1ys.append(-v1y.ravel())
                v1s += v1xs + v1ys
            return lib.asarray(v1s).reshape(nz,-1)
        return vind, hdiag

    def init_guess(self, mf, nstates=None):
        x0 = TDA.init_guess(self, mf, nstates)
        y0 = numpy.zeros_like(x0)
        return numpy.asarray(numpy.block([[x0, y0], [y0, x0.conj()]]))

    def kernel(self, x0=None):
        '''TDHF diagonalization with non-Hermitian eigenvalue solver
        '''
        logger.warn(self, 'PBC-TDDFT is an experimental feature. '
                    'It is numerically sensitive to the accuracy of integrals '
                    '(relating to cell.precision).')

        self.check_sanity()
        self.dump_flags()

        vind, hdiag = self.gen_vind(self._scf)
        precond = self.get_precond(hdiag)
        if x0 is None:
            x0 = self.init_guess(self._scf, self.nstates)

        real_system = (gamma_point(self._scf.kpts) and
                       self._scf.mo_coeff[0].dtype == numpy.double)

        # We only need positive eigenvalues
        def pickeig(w, v, nroots, envs):
            realidx = numpy.where((abs(w.imag) < REAL_EIG_THRESHOLD) &
                                  (w.real > self.positive_eig_threshold))[0]
            return lib.linalg_helper._eigs_cmplx2real(w, v, realidx, real_system)

        log = logger.Logger(self.stdout, self.verbose)
        precision = self.cell.precision * 1e-2
        hermi = 0

        self.converged, w, x1 = \
                lib.davidson_nosym1(vind, x0, precond,
                                    tol=self.conv_tol,
                                    nroots=self.nstates, lindep=self.lindep,
                                    max_space=self.max_space, pick=pickeig,
                                    fill_heff=purify_krlyov_heff(precision, hermi, log),
                                    verbose=self.verbose)
        mo_occ = self._scf.mo_occ
        self.e = w
        def norm_xy(z):
            x, y = z.reshape(2,-1)
            norm = 2*(lib.norm(x)**2 - lib.norm(y)**2)
            norm = 1/numpy.sqrt(norm)
            x *= norm
            y *= norm
            return _unpack(x, mo_occ), _unpack(y, mo_occ)
        self.xy = [norm_xy(z) for z in x1]

        return self.e, self.xy
RPA = KTDHF = TDHF


def _get_e_ia(mo_energy, mo_occ):
    e_ia = []
    for k, occ in enumerate(mo_occ):
        occidx = occ >  0
        viridx = occ == 0
        e_ia.append(mo_energy[k][viridx] - mo_energy[k][occidx,None])
    return e_ia

def _unpack(vo, mo_occ):
    z = []
    p1 = 0
    for k, occ in enumerate(mo_occ):
        no = numpy.count_nonzero(occ > 0)
        nv = occ.size - no
        p0, p1 = p1, p1 + no * nv
        z.append(vo[p0:p1].reshape(no,nv))
    return z

def purify_krlyov_heff(precision, hermi, log):
    def fill_heff(heff, xs, ax, xt, axt, dot):
        if hermi == 1:
            heff = linalg_helper._fill_heff_hermitian(heff, xs, ax, xt, axt, dot)
        else:
            heff = linalg_helper._fill_heff(heff, xs, ax, xt, axt, dot)
        space = len(axt)
        # TODO: PBC integrals has larger errors than molecule systems.
        # purify the effective Hamiltonian with symmetry and other
        # possible conditions.
        if abs(heff[:space,:space].imag).max() < precision:
            log.debug('Remove imaginary part of the Krylov space effective Hamiltonian')
            heff[:space,:space].imag = 0
        return heff
    return fill_heff


scf.khf.KRHF.TDA  = lib.class_as_method(KTDA)
scf.khf.KRHF.TDHF = lib.class_as_method(KTDHF)
scf.krohf.KROHF.TDA  = None
scf.krohf.KROHF.TDHF = None


if __name__ == '__main__':
    from pyscf.pbc import gto
    from pyscf.pbc import scf
    from pyscf.pbc import df
    cell = gto.Cell()
    cell.unit = 'B'
    cell.atom = '''
    C  0.          0.          0.
    C  1.68506879  1.68506879  1.68506879
    '''
    cell.a = '''
    0.          3.37013758  3.37013758
    3.37013758  0.          3.37013758
    3.37013758  3.37013758  0.
    '''

    cell.basis = 'gth-szv'
    cell.pseudo = 'gth-pade'
    cell.mesh = [25]*3
    cell.build()
    mf = scf.KRHF(cell, cell.make_kpts([2,1,1])).set(exxdiv=None)
    #mf.with_df = df.MDF(cell, cell.make_kpts([2,1,1]))
    #mf.with_df.auxbasis = 'weigend'
    #mf.with_df._cderi = 'eri3d-mdf.h5'
    #mf.with_df.build(with_j3c=False)
    mf.run()
    #mesh=9  -8.65192427146353
    #mesh=12 -8.65192352289817
    #mesh=15 -8.6519235231529
    #MDF mesh=5 -8.6519301815144

    td = TDA(mf)
    td.verbose = 5
    print(td.kernel()[0] * 27.2114)
    #mesh=9  [ 6.0073749   6.09315355  6.3479901 ]
    #mesh=12 [ 6.00253282  6.09317929  6.34799109]
    #mesh=15 [ 6.00253396  6.09317949  6.34799109]
    #MDF mesh=5 [ 6.09317489  6.09318265  6.34798637]

    #from pyscf.pbc import tools
    #scell = tools.super_cell(cell, [2,1,1])
    #mf = scf.RHF(scell).run()
    #td = rhf.TDA(mf)
    #td.verbose = 5
    #print(td.kernel()[0] * 27.2114)

    td = TDHF(mf)
    td.verbose = 5
    print(td.kernel()[0] * 27.2114)
    #mesh=9  [ 6.03860914  6.21664545  8.20305225]
    #mesh=12 [ 6.03868259  6.03860343  6.2167623 ]
    #mesh=15 [ 6.03861321  6.03861324  6.21675868]
    #MDF mesh=5 [ 6.03861693  6.03861775  6.21675694]
<|MERGE_RESOLUTION|>--- conflicted
+++ resolved
@@ -37,16 +37,8 @@
 
 class KTDMixin(TDMixin):
     def __init__(self, mf):
-<<<<<<< HEAD
-        from pyscf.pbc import scf
-        assert (isinstance(mf, scf.khf.KSCF))
-        self.cell = mf.cell
-        rhf.TDA.__init__(self, mf)
-        from pyscf.pbc.df.df_ao2mo import warn_pbc2d_eri
-=======
         assert isinstance(mf, scf.khf.KSCF)
         TDMixin.__init__(self, mf)
->>>>>>> 063af4c6
         warn_pbc2d_eri(mf)
 
     get_nto = lib.invalid_method('get_nto')

--- conflicted
+++ resolved
@@ -32,16 +32,6 @@
 class TDA(KTDMixin):
     conv_tol = getattr(__config__, 'pbc_tdscf_rhf_TDA_conv_tol', 1e-6)
 
-<<<<<<< HEAD
-    def __init__(self, mf):
-        from pyscf.pbc.df.df_ao2mo import warn_pbc2d_eri
-        assert (isinstance(mf, scf.khf.KSCF))
-        self.cell = mf.cell
-        uhf.TDA.__init__(self, mf)
-        warn_pbc2d_eri(mf)
-
-=======
->>>>>>> 063af4c6
     def gen_vind(self, mf):
         '''Compute Ax'''
         mo_coeff = mf.mo_coeff

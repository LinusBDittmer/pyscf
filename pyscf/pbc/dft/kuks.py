#!/usr/bin/env python
# Copyright 2014-2019 The PySCF Developers. All Rights Reserved.
#
# Licensed under the Apache License, Version 2.0 (the "License");
# you may not use this file except in compliance with the License.
# You may obtain a copy of the License at
#
#     http://www.apache.org/licenses/LICENSE-2.0
#
# Unless required by applicable law or agreed to in writing, software
# distributed under the License is distributed on an "AS IS" BASIS,
# WITHOUT WARRANTIES OR CONDITIONS OF ANY KIND, either express or implied.
# See the License for the specific language governing permissions and
# limitations under the License.
#
# Author: Qiming Sun <osirpt.sun@gmail.com>
#

'''
Non-relativistic Restricted Kohn-Sham for periodic systems with k-point sampling

See Also:
    pyscf.pbc.dft.rks.py : Non-relativistic Restricted Kohn-Sham for periodic
                           systems at a single k-point
'''


import numpy as np
from pyscf import lib
from pyscf.lib import logger
from pyscf.pbc.scf import kuhf
from pyscf.pbc.dft import gen_grid
from pyscf.pbc.dft import rks
from pyscf.pbc.dft import multigrid
from pyscf import __config__


def get_veff(ks, cell=None, dm=None, dm_last=0, vhf_last=0, hermi=1,
             kpts=None, kpts_band=None):
    '''Coulomb + XC functional for UKS.  See pyscf/pbc/dft/uks.py
    :func:`get_veff` fore more details.
    '''
    if cell is None: cell = ks.cell
    if dm is None: dm = ks.make_rdm1()
    if kpts is None: kpts = ks.kpts
    t0 = (logger.process_clock(), logger.perf_counter())

    ni = ks._numint
    if ks.nlc or ni.libxc.is_nlc(ks.xc):
        raise NotImplementedError(f'NLC functional {ks.xc} + {ks.nlc}')

    hybrid = ni.libxc.is_hybrid_xc(ks.xc)

    if not hybrid and isinstance(ks.with_df, multigrid.MultiGridFFTDF):
        n, exc, vxc = multigrid.nr_uks(ks.with_df, ks.xc, dm, hermi,
                                       kpts, kpts_band,
                                       with_j=True, return_j=False)
        logger.debug(ks, 'nelec by numeric integration = %s', n)
        t0 = logger.timer(ks, 'vxc', *t0)
        return vxc

    # ndim = 4 : dm.shape = ([alpha,beta], nkpts, nao, nao)
    ground_state = (dm.ndim == 4 and dm.shape[0] == 2 and kpts_band is None)

    if ks.grids.non0tab is None:
        ks.grids.build(with_non0tab=True)
        if (isinstance(ks.grids, gen_grid.BeckeGrids) and
            ks.small_rho_cutoff > 1e-20 and ground_state):
            ks.grids = rks.prune_small_rho_grids_(ks, cell, dm, ks.grids, kpts)
        t0 = logger.timer(ks, 'setting up grids', *t0)

    if hermi == 2:  # because rho = 0
        n, exc, vxc = (0,0), 0, 0
    else:
        max_memory = ks.max_memory - lib.current_memory()[0]
        n, exc, vxc = ks._numint.nr_uks(cell, ks.grids, ks.xc, dm, hermi,
                                        kpts, kpts_band, max_memory=max_memory)
        logger.debug(ks, 'nelec by numeric integration = %s', n)
        t0 = logger.timer(ks, 'vxc', *t0)

    nkpts = len(kpts)
    weight = 1. / nkpts

    if not hybrid:
        ks.with_df._j_only = False
        vj = ks.get_j(cell, dm[0]+dm[1], hermi, kpts, kpts_band)
        vxc += vj
    else:
<<<<<<< HEAD
        if getattr(ks.with_df, '_j_only', False):  # for GDF and MDF
            logger.warn(ks, 'df.j_only cannot be used with hybrid functional')
=======
        omega, alpha, hyb = ks._numint.rsh_and_hybrid_coeff(ks.xc, spin=cell.spin)
        if getattr(ks.with_df, '_j_only', False) and nkpts > 1: # for GDF and MDF
>>>>>>> 063af4c6
            ks.with_df._j_only = False
            if ks.with_df._cderi is not None:
                logger.warn(ks, 'df.j_only cannot be used with hybrid '
                            'functional. Rebuild cderi')
                ks.with_df.build()
        vj, vk = ks.get_jk(cell, dm, hermi, kpts, kpts_band)
        vj = vj[0] + vj[1]
        vk *= hyb
        if omega != 0:
            vklr = ks.get_k(cell, dm, hermi, kpts, kpts_band, omega=omega)
            vklr *= (alpha - hyb)
            vk += vklr
        vxc += vj - vk

        if ground_state:
            exc -= (np.einsum('Kij,Kji', dm[0], vk[0]) +
                    np.einsum('Kij,Kji', dm[1], vk[1])).real * .5 * weight

    if ground_state:
        ecoul = np.einsum('Kij,Kji', dm[0]+dm[1], vj).real * .5 * weight
    else:
        ecoul = None

    vxc = lib.tag_array(vxc, ecoul=ecoul, exc=exc, vj=None, vk=None)
    return vxc

def energy_elec(mf, dm_kpts=None, h1e_kpts=None, vhf=None):
    if h1e_kpts is None: h1e_kpts = mf.get_hcore(mf.cell, mf.kpts)
    if dm_kpts is None: dm_kpts = mf.make_rdm1()
    if vhf is None or getattr(vhf, 'ecoul', None) is None:
        vhf = mf.get_veff(mf.cell, dm_kpts)

    weight = 1./len(h1e_kpts)
    e1 = weight *(np.einsum('kij,kji', h1e_kpts, dm_kpts[0]) +
                  np.einsum('kij,kji', h1e_kpts, dm_kpts[1]))
    tot_e = e1 + vhf.ecoul + vhf.exc
    mf.scf_summary['e1'] = e1.real
    mf.scf_summary['coul'] = vhf.ecoul.real
    mf.scf_summary['exc'] = vhf.exc.real
    logger.debug(mf, 'E1 = %s  Ecoul = %s  Exc = %s', e1, vhf.ecoul, vhf.exc)
    return tot_e.real, vhf.ecoul + vhf.exc

@lib.with_doc(kuhf.get_rho.__doc__)
def get_rho(mf, dm=None, grids=None, kpts=None):
    from pyscf.pbc.dft import krks
    if dm is None:
        dm = mf.make_rdm1()
    return krks.get_rho(mf, dm[0]+dm[1], grids, kpts)


class KUKS(kuhf.KUHF, rks.KohnShamDFT):
    '''RKS class adapted for PBCs with k-point sampling.
    '''
    def __init__(self, cell, kpts=np.zeros((1,3)), xc='LDA,VWN',
                 exxdiv=getattr(__config__, 'pbc_scf_SCF_exxdiv', 'ewald')):
        kuhf.KUHF.__init__(self, cell, kpts, exxdiv=exxdiv)
        rks.KohnShamDFT.__init__(self, xc)

    def dump_flags(self, verbose=None):
        kuhf.KUHF.dump_flags(self, verbose)
        rks.KohnShamDFT.dump_flags(self, verbose)
        return self

    get_veff = get_veff
    energy_elec = energy_elec
    get_rho = get_rho

    density_fit = rks._patch_df_beckegrids(kuhf.KUHF.density_fit)
    rs_density_fit = rks._patch_df_beckegrids(kuhf.KUHF.rs_density_fit)
    mix_density_fit = rks._patch_df_beckegrids(kuhf.KUHF.mix_density_fit)
    def nuc_grad_method(self):
        from pyscf.pbc.grad import kuks
        return kuks.Gradients(self)


if __name__ == '__main__':
    from pyscf.pbc import gto
    cell = gto.Cell()
    cell.unit = 'A'
    cell.atom = 'C 0.,  0.,  0.; C 0.8917,  0.8917,  0.8917'
    cell.a = '''0.      1.7834  1.7834
                1.7834  0.      1.7834
                1.7834  1.7834  0.    '''

    cell.basis = 'gth-szv'
    cell.pseudo = 'gth-pade'
    cell.verbose = 7
    cell.output = '/dev/null'
    cell.build()
    mf = KUKS(cell, cell.make_kpts([2,1,1]))
    print(mf.kernel())<|MERGE_RESOLUTION|>--- conflicted
+++ resolved
@@ -86,13 +86,8 @@
         vj = ks.get_j(cell, dm[0]+dm[1], hermi, kpts, kpts_band)
         vxc += vj
     else:
-<<<<<<< HEAD
-        if getattr(ks.with_df, '_j_only', False):  # for GDF and MDF
-            logger.warn(ks, 'df.j_only cannot be used with hybrid functional')
-=======
         omega, alpha, hyb = ks._numint.rsh_and_hybrid_coeff(ks.xc, spin=cell.spin)
         if getattr(ks.with_df, '_j_only', False) and nkpts > 1: # for GDF and MDF
->>>>>>> 063af4c6
             ks.with_df._j_only = False
             if ks.with_df._cderi is not None:
                 logger.warn(ks, 'df.j_only cannot be used with hybrid '

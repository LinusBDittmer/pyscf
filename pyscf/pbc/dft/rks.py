--- conflicted
+++ resolved
@@ -104,10 +104,7 @@
         vj = ks.get_j(cell, dm, hermi, kpt, kpts_band)
         vxc += vj
     else:
-<<<<<<< HEAD
-=======
         omega, alpha, hyb = ks._numint.rsh_and_hybrid_coeff(ks.xc, spin=cell.spin)
->>>>>>> 063af4c6
         vj, vk = ks.get_jk(cell, dm, hermi, kpt, kpts_band)
         vk *= hyb
         if omega != 0:

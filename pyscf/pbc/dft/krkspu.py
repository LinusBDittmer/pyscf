--- conflicted
+++ resolved
@@ -101,8 +101,7 @@
                 P_k = rdm1_lo[k][U_mesh]
                 SC = np.dot(S_k, C_k)
                 vxc[k] += mdot(SC, (np.eye(P_k.shape[-1]) - P_k)
-<<<<<<< HEAD
-                               * (val * 0.5), SC.conj().T)
+                               * (val * 0.5), SC.conj().T).astype(vxc[k].dtype,copy=False)
                 E_U += weight[k] * (val * 0.5) * (P_k.trace() - np.dot(P_k, P_k).trace() * 0.5)
                 if not is_ibz:
                     P_loc += P_k
@@ -110,12 +109,6 @@
                 P_loc = rdm1_lo_0[U_mesh].real
             else:
                 P_loc = P_loc.real / nkpts
-=======
-                               * (val * 0.5), SC.conj().T).astype(vxc[k].dtype,copy=False)
-                E_U += (val * 0.5) * (P_k.trace() - np.dot(P_k, P_k).trace() * 0.5)
-                P_loc += P_k
-            P_loc = P_loc.real / nkpts
->>>>>>> 14b880cd
             logger.info(ks, "%s\n%s", lab_string, P_loc)
             logger.info(ks, "-" * 79)
 

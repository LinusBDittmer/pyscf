--- conflicted
+++ resolved
@@ -146,11 +146,6 @@
     def eig(self, h, s, symm_orb=None, irrep_id=None):
         if symm_orb is None or irrep_id is None:
             mol = self.mol
-<<<<<<< HEAD
-            if not mol.symmetry:
-                return self._eigh(h, s)
-=======
->>>>>>> 063af4c6
             symm_orb = mol.symm_orb
             irrep_id = mol.irrep_id
 

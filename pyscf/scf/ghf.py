--- conflicted
+++ resolved
@@ -548,34 +548,4 @@
 
 
 class HF1e(GHF):
-<<<<<<< HEAD
-    scf = hf._hf1e_scf
-
-
-del (PRE_ORTH_METHOD)
-
-
-if __name__ == '__main__':
-    mol = gto.Mole()
-    mol.verbose = 3
-    mol.atom = 'H 0 0 0; H 0 0 1; O .5 .6 .2'
-    mol.basis = 'ccpvdz'
-    mol.build()
-
-    mf = GHF(mol)
-    mf.kernel()
-
-    dm = mf.init_guess_by_1e(mol)
-    dm = dm + 0j
-    nao = mol.nao_nr()
-    numpy.random.seed(12)
-    dm[:nao,nao:] = numpy.random.random((nao,nao)) * .1j
-    dm[nao:,:nao] = dm[:nao,nao:].T.conj()
-    mf.kernel(dm)
-    mf.canonicalize(mf.mo_coeff, mf.mo_occ)
-    mf.analyze()
-    print(mf.spin_square())
-    print(mf.e_tot - -75.9125824421352)
-=======
-    scf = hf._hf1e_scf
->>>>>>> 063af4c6
+    scf = hf._hf1e_scf
--- conflicted
+++ resolved
@@ -439,12 +439,7 @@
     neleca, nelecb = _unpack_nelec(nelec)
     if neleca == nelecb and na == nb:
         hdiag = hdiag.reshape(na, na)
-<<<<<<< HEAD
-        idx = numpy.arange(na)
-        addrs = numpy.argpartition(hdiag[idx[:,None]>=idx], nroots-1)[:nroots]
-=======
         addrs = numpy.argpartition(lib.pack_tril(hdiag), nroots-1)[:nroots]
->>>>>>> 063af4c6
         for addr in addrs:
             addra = (int)((2*addr+.25)**.5 - .5 + 1e-7)
             addrb = addr - addra*(addra+1)//2
@@ -528,12 +523,6 @@
 
     nelec = _unpack_nelec(nelec, fci.spin)
     assert (0 <= nelec[0] <= norb and 0 <= nelec[1] <= norb)
-<<<<<<< HEAD
-    link_indexa, link_indexb = _unpack(norb, nelec, link_index)
-    na = link_indexa.shape[0]
-    nb = link_indexb.shape[0]
-=======
->>>>>>> 063af4c6
 
     hdiag = fci.make_hdiag(h1e, eri, norb, nelec, compress=False).ravel()
     if getattr(fci, 'sym_allowed_idx', None):
@@ -548,41 +537,6 @@
         log.warn('Not enough memory for FCI solver. '
                  'The minimal requirement is %.0f MB', civec_size*60e-6)
 
-<<<<<<< HEAD
-    try:
-        addr, h0 = fci.pspace(h1e, eri, norb, nelec, hdiag, max(pspace_size,nroots))
-        if pspace_size > 0:
-            pw, pv = fci.eig(h0)
-        else:
-            pw = pv = None
-
-        if pspace_size >= na*nb and ci0 is None and not davidson_only:
-            # The degenerated wfn can break symmetry.  The davidson iteration with proper
-            # initial guess doesn't have this issue
-            if na*nb == 1:
-                return pw[0]+ecore, pv[:,0].reshape(1,1).view(FCIvector)
-            elif nroots > 1:
-                civec = numpy.empty((nroots,na*nb))
-                civec[:,addr] = pv[:,:nroots].T
-                return pw[:nroots]+ecore, [c.reshape(na,nb).view(FCIvector) for c in civec]
-            elif abs(pw[0]-pw[1]) > 1e-12:
-                civec = numpy.empty((na*nb))
-                civec[addr] = pv[:,0]
-                return pw[0]+ecore, civec.reshape(na,nb).view(FCIvector)
-    except NotImplementedError:
-        addr = [0]
-        pw = pv = None
-
-    precond = fci.make_precond(hdiag, pw, pv, addr)
-
-    h2e = fci.absorb_h1e(h1e, eri, norb, nelec, .5)
-    if hop is None:
-        def hop(c):
-            hc = fci.contract_2e(h2e, c, norb, nelec, (link_indexa,link_indexb))
-            return hc.ravel()
-
-    if ci0 is None:
-=======
     pspace_size = min(hdiag.size, pspace_size)
     addr = [0]
     pw = pv = None
@@ -622,7 +576,6 @@
             return hc.ravel()
 
     def init_guess():
->>>>>>> 063af4c6
         if callable(getattr(fci, 'get_init_guess', None)):
             return fci.get_init_guess(norb, nelec, nroots, hdiag)
         else:
@@ -660,14 +613,7 @@
                        max_cycle=max_cycle, max_space=max_space, nroots=nroots,
                        max_memory=max_memory, verbose=log, follow_state=True,
                        tol_residual=tol_residual, **kwargs)
-<<<<<<< HEAD
-    if nroots > 1:
-        return e+ecore, [ci.reshape(na,nb).view(FCIvector) for ci in c]
-    else:
-        return e+ecore, c.reshape(na,nb).view(FCIvector)
-=======
     return e+ecore, c
->>>>>>> 063af4c6
 
 def make_pspace_precond(hdiag, pspaceig, pspaceci, addr, level_shift=0):
     # precondition with pspace Hamiltonian, CPL, 169, 463

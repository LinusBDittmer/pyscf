--- conflicted
+++ resolved
@@ -48,11 +48,6 @@
         h1 = scf.RHF(mol).density_fit().run().Hessian().kernel()
         self.assertAlmostEqual(abs(href - h1).max(), 0, 3)
 
-<<<<<<< HEAD
-    def test_rks_hess(self):
-        href = mol.RKS.run(xc='b3lyp').Hessian().kernel()
-        h1 = mol.RKS.density_fit().run(xc='b3lyp').Hessian().kernel()
-=======
     def test_rks_lda_hess(self):
         href = mol.RKS.run(xc='lda,vwn').Hessian().kernel()
         df_h = mol.RKS.density_fit().run(xc='lda,vwn').Hessian()
@@ -70,7 +65,6 @@
     def test_rks_rsh_hess(self):
         href = mol.RKS.run(xc='camb3lyp').Hessian().kernel()
         h1 = mol.RKS.density_fit().run(xc='camb3lyp').Hessian().kernel()
->>>>>>> 063af4c6
         self.assertAlmostEqual(abs(href - h1).max(), 0, 3)
 
     def test_uhf_hess(self):
@@ -79,13 +73,8 @@
         self.assertAlmostEqual(abs(href - h1).max(), 0, 3)
 
     def test_uks_hess(self):
-<<<<<<< HEAD
-        href = mol.UKS.run(xc='b3lyp').Hessian().kernel()
-        h1 = mol.UKS.density_fit().run(xc='b3lyp').Hessian().kernel()
-=======
         href = mol.UKS.run(xc='camb3lyp').Hessian().kernel()
         h1 = mol.UKS.density_fit().run(xc='camb3lyp').Hessian().kernel()
->>>>>>> 063af4c6
         self.assertAlmostEqual(abs(href - h1).max(), 0, 3)
 
 if __name__ == "__main__":

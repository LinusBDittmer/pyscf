--- conflicted
+++ resolved
@@ -118,56 +118,32 @@
         new_axes = axes[[y_id,x_id,z_id]]
     return new_axes
 
-<<<<<<< HEAD
-def _adjust_planar_c2v(atom_coords, center, axes):
-=======
 def _adjust_planar_c2v(atom_coords, axes):
->>>>>>> 063af4c6
     '''Adjust axes for planar molecules'''
     # Following http://iopenshell.usc.edu/resources/howto/symmetry/
     # See also dicussions in issue #1201
     # * planar C2v molecules should be oriented such that the X axis is perpendicular
     # to the plane of the molecule, and the Z axis is the axis of symmetry;
-<<<<<<< HEAD
-    r = atom_coords - center
-    natm = len(atom_coords)
-    tol = TOLERANCE / numpy.sqrt(1+natm)
-    atoms_on_xz = abs(r.dot(axes[1])) < tol
-=======
     natm = len(atom_coords)
     tol = TOLERANCE / numpy.sqrt(1+natm)
     atoms_on_xz = abs(atom_coords.dot(axes[1])) < tol
->>>>>>> 063af4c6
     if all(atoms_on_xz):
         # rotate xy
         axes = numpy.array([-axes[1], axes[0], axes[2]])
     return axes
 
-<<<<<<< HEAD
-def _adjust_planar_d2h(atom_coords, center, axes):
-=======
 def _adjust_planar_d2h(atom_coords, axes):
->>>>>>> 063af4c6
     '''Adjust axes for planar molecules'''
     # Following http://iopenshell.usc.edu/resources/howto/symmetry/
     # See also dicussions in issue #1201
     # * planar D2h molecules should be oriented such that the X axis is
     # perpendicular to the plane of the molecule, and the Z axis passes through
     # the greatest number of atoms.
-<<<<<<< HEAD
-    r = atom_coords - center
-    natm = len(atom_coords)
-    tol = TOLERANCE / numpy.sqrt(1+natm)
-    natm_with_x = numpy.count_nonzero(abs(r.dot(axes[0])) > tol)
-    natm_with_y = numpy.count_nonzero(abs(r.dot(axes[1])) > tol)
-    natm_with_z = numpy.count_nonzero(abs(r.dot(axes[2])) > tol)
-=======
     natm = len(atom_coords)
     tol = TOLERANCE / numpy.sqrt(1+natm)
     natm_with_x = numpy.count_nonzero(abs(atom_coords.dot(axes[0])) > tol)
     natm_with_y = numpy.count_nonzero(abs(atom_coords.dot(axes[1])) > tol)
     natm_with_z = numpy.count_nonzero(abs(atom_coords.dot(axes[2])) > tol)
->>>>>>> 063af4c6
     if natm_with_z == 0:  # atoms on xy plane
         if natm_with_x >= natm_with_y:  # atoms-on-y >= atoms-on-x
             # rotate xz
@@ -314,11 +290,7 @@
                 if rawsys.has_icenter():
                     gpname = 'D2h'
                     # _adjust_planar_d2h is unlikely to be called
-<<<<<<< HEAD
-                    axes = _adjust_planar_d2h(rawsys.atom_coords, charge_center, axes)
-=======
                     axes = _adjust_planar_d2h(rawsys.atom_coords, axes)
->>>>>>> 063af4c6
                 else:
                     gpname = 'D2'
                 axes = alias_axes(axes, numpy.eye(3))
@@ -331,11 +303,7 @@
                     gpname = 'C2h'
                 elif rawsys.has_mirror(axes[0]):
                     gpname = 'C2v'
-<<<<<<< HEAD
-                    axes = _adjust_planar_c2v(rawsys.atom_coords, charge_center, axes)
-=======
                     axes = _adjust_planar_c2v(rawsys.atom_coords, axes)
->>>>>>> 063af4c6
                 else:
                     gpname = 'C2'
             else:

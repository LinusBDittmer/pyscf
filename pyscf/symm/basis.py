#!/usr/bin/env python
# Copyright 2014-2020 The PySCF Developers. All Rights Reserved.
#
# Licensed under the Apache License, Version 2.0 (the "License");
# you may not use this file except in compliance with the License.
# You may obtain a copy of the License at
#
#     http://www.apache.org/licenses/LICENSE-2.0
#
# Unless required by applicable law or agreed to in writing, software
# distributed under the License is distributed on an "AS IS" BASIS,
# WITHOUT WARRANTIES OR CONDITIONS OF ANY KIND, either express or implied.
# See the License for the specific language governing permissions and
# limitations under the License.
#
# Author: Qiming Sun <osirpt.sun@gmail.com>
#

'''
Generate symmetry adapted basis
'''

from functools import reduce
import numpy
from pyscf.data.elements import _symbol, _rm_digit
from pyscf import gto
from pyscf import lib
from pyscf.lib.exceptions import PointGroupSymmetryError
from pyscf.symm import geom
from pyscf.symm import param
from pyscf.symm.Dmatrix import Dmatrix, get_euler_angles

__all__ = ['tot_parity_odd',
           'symm_adapted_basis',
           'dump_symm_adapted_basis',
           'symmetrize_matrix',
           'linearmole_symm_descent',
           'linearmole_irrep_symb2id',
           'linearmole_irrep_id2symb',
           'linearmole_symm_adapted_basis',
           'so3_irrep_symb2id',
           'so3_irrep_id2symb']

OP_PARITY_ODD = {
    'E'  : (0, 0, 0),
    'C2x': (0, 1, 1),
    'C2y': (1, 0, 1),
    'C2z': (1, 1, 0),
    'i'  : (1, 1, 1),
    'sx' : (1, 0, 0),
    'sy' : (0, 1, 0),
    'sz' : (0, 0, 1),
}

def tot_parity_odd(op, l, m):
    if op == 'E':
        return 0
    else:
        ox,oy,oz = OP_PARITY_ODD[op]
        gx,gy,gz = param.SPHERIC_GTO_PARITY_ODD[l][l+m]
        return (ox and gx) ^ (oy and gy) ^ (oz and gz)

def symm_adapted_basis(mol, gpname, orig=0, coordinates=None):
    if gpname == 'SO3':
        return so3_symm_adapted_basis(mol, gpname, orig, coordinates)
    elif gpname in ('Dooh', 'Coov'):
        return linearmole_symm_adapted_basis(mol, gpname, orig, coordinates)

    # prop_atoms are the atoms relocated wrt the charge center with proper
    # orientation
    if coordinates is None:
        coordinates = numpy.eye(3)
    prop_atoms = mol.format_atom(mol._atom, orig, coordinates, 'Bohr')
    eql_atom_ids = geom.symm_identical_atoms(gpname, prop_atoms)

    ops = numpy.asarray([param.D2H_OPS[op] for op in param.OPERATOR_TABLE[gpname]])
    chartab = numpy.array([x[1:] for x in param.CHARACTER_TABLE[gpname]])
    nirrep = chartab.__len__()
    aoslice = mol.aoslice_by_atom()
    nao = mol.nao_nr()
    atom_coords = numpy.array([a[1] for a in prop_atoms])

    sodic = [[] for i in range(8)]
    for atom_ids in eql_atom_ids:
        r0 = atom_coords[atom_ids[0]]
        op_coords = numpy.einsum('x,nxy->ny', r0, ops)
# Using ops to generate other atoms from atom_ids[0]
        coords0 = atom_coords[atom_ids]
        dc = abs(op_coords.reshape(-1,1,3) - coords0).max(axis=2)
        op_relate_idx = numpy.argwhere(dc < geom.TOLERANCE)[:,1]
        ao_loc = numpy.array([aoslice[atom_ids[i],2] for i in op_relate_idx])

        b0, b1 = aoslice[atom_ids[0],:2]
        ip = 0
        for ib in range(b0, b1):
            l = mol.bas_angular(ib)
            if mol.cart:
                degen = (l + 1) * (l + 2) // 2
                cbase = numpy.zeros((degen,nirrep,nao))
                for op_id, op in enumerate(ops):
                    n = 0
                    for x in range(l, -1, -1):
                        for y in range(l-x, -1, -1):
                            z = l-x-y
                            idx = ao_loc[op_id] + n
                            sign = op[0,0]**x * op[1,1]**y * op[2,2]**z
                            cbase[n,:,idx] += sign * chartab[:,op_id]
                            n += 1
            else:
                degen = l * 2 + 1
                cbase = numpy.zeros((degen,nirrep,nao))
                for op_id, op in enumerate(param.OPERATOR_TABLE[gpname]):
                    for n, m in enumerate(range(-l, l+1)):
                        idx = ao_loc[op_id] + n
                        if tot_parity_odd(op, l, m):
                            cbase[n,:,idx] -= chartab[:,op_id]
                        else:
                            cbase[n,:,idx] += chartab[:,op_id]
            norms = numpy.sqrt(numpy.einsum('mij,mij->mi', cbase, cbase))

            for i in range(mol.bas_nctr(ib)):
                for n, ir in numpy.argwhere(norms > 1e-12):
                    c = numpy.zeros(nao)
                    c[ip:] = cbase[n,ir,:nao-ip] / norms[n,ir]
                    sodic[ir].append(c)
                ip += degen

    ao_loc = mol.ao_loc_nr()
    l_idx = {}
    ANG_OF = 1
    for l in range(mol._bas[:,ANG_OF].max()+1):
        idx = [numpy.arange(ao_loc[ib], ao_loc[ib+1])
               for ib in numpy.where(mol._bas[:,ANG_OF] == l)[0]]
        if idx:
            l_idx[l] = numpy.hstack(idx)

    Ds = _momentum_rotation_matrices(mol, coordinates)
    so = []
    irrep_ids = []
    for ir, c in enumerate(sodic):
        if len(c) > 0:
            irrep_ids.append(ir)
            c_ir = numpy.vstack(c).T
            nso = c_ir.shape[1]
            for l, idx in l_idx.items():
                c = c_ir[idx].reshape(-1,Ds[l].shape[1],nso)
                c_ir[idx] = numpy.einsum('nm,smp->snp', Ds[l], c).reshape(-1,nso)

            so.append(c_ir)

    return so, irrep_ids

def _momentum_rotation_matrices(mol, axes):
    '''Cache the rotation matrices for each angular momentum'''
    alpha, beta, gamma = get_euler_angles(numpy.eye(3), axes)
    ANG_OF = 1
    l_max = mol._bas[:,ANG_OF].max()

    if not mol.cart:
        return [Dmatrix(l, alpha, beta, gamma, reorder_p=True)
                for l in range(l_max+1)]

    pp = Dmatrix(1, alpha, beta, gamma, reorder_p=True)

    Ds = [numpy.ones((1,1))]
    for l in range(1, l_max+1):
        # All possible x,y,z combinations
        cidx = numpy.sort(lib.cartesian_prod([(0, 1, 2)] * l), axis=1)

        addr = 0
        affine = numpy.ones((1,1))
        for i in range(l):
            nd = affine.shape[0] * 3
            affine = numpy.einsum('ik,jl->ijkl', affine, pp).reshape(nd, nd)
            addr = addr * 3 + cidx[:,i]

        uniq_addr, rev_addr = numpy.unique(addr, return_inverse=True)
        ncart = (l + 1) * (l + 2) // 2
        assert ncart == uniq_addr.size
        trans = numpy.zeros((ncart,ncart))
        for i, k in enumerate(rev_addr):
            trans[k] += affine[i,uniq_addr]
        Ds.append(trans)
    return Ds

def dump_symm_adapted_basis(mol, so):
    raise PointGroupSymmetryError('TODO')

def symmetrize_matrix(mat, so):
    return [reduce(numpy.dot, (c.conj().T,mat,c)) for c in so]

def _basis_offset_for_atoms(atoms, basis_tab):
    basoff = [0]
    n = 0
    for at in atoms:
        symb = _symbol(at[0])
        if symb in basis_tab:
            bas0 = basis_tab[symb]
        else:
            bas0 = basis_tab[_rm_digit(symb)]
        for b in bas0:
            angl = b[0]
            n += _num_contract(b) * (angl*2+1)
        basoff.append(n)
    return n, basoff

def _num_contract(basis):
    if isinstance(basis[1], int):
        # This branch should never be reached if basis_tab is formated by
        # function mole.format_basis
        nctr = len(basis[2]) - 1
    else:
        nctr = len(basis[1]) - 1
    return nctr

###############################
# SO3 (real spherical harmonics)
# Irreps ID maps
# SO3       ->  Dooh
# s       0 ->  A1g   0

# pz    105 ->  A1u   5
# py    106 ->  E1uy  6
# px    107 ->  E1ux  7

# dz2   200 ->  A1g   0
# dyz   203 ->  E1gy  3
# dxz   202 ->  E1gx  2
# dxy   211 ->  E2gy  11
# dx2y2 210 ->  E2gx  10

# f0    305 ->  A1u   5
# f-1   306 ->  E1uy  6
# f+1   307 ->  E1ux  7
# f-2   314 ->  E2uy  14
# f+2   315 ->  E2ux  15
# f-3   316 ->  E3uy  16
# f+3   317 ->  E3ux  17

# g0    400 ->  A1g   0
# g-1   403 ->  E1gy  3
# g+1   402 ->  E1gx  2
# g-2   411 ->  E2gy  11
# g+2   410 ->  E2gx  10
# g-3   413 ->  E3gy  13
# g+3   412 ->  E3gx  12
# g-4   421 ->  E4gy  21
# g+4   420 ->  E4gx  20
_SO3_SYMB2ID = {
    's+0' :     0,
    'p-1':    106,
    'p+0':    105,
    'p+1':    107,
    'd-2':    211,
    'd-1':    203,
    'd+0':    200,
    'd+1':    202,
    'd+2':    210,
    'f-3':    316,
    'f-2':    314,
    'f-1':    306,
    'f+0':    305,
    'f+1':    307,
    'f+2':    315,
    'f+3':    317,
    'g-4':    421,
    'g-3':    413,
    'g-2':    411,
    'g-1':    403,
    'g+0':    400,
    'g+1':    402,
    'g+2':    410,
    'g+3':    412,
    'g+4':    420,
    'h-5':    526,
    'h-4':    524,
    'h-3':    516,
    'h-2':    514,
    'h-1':    506,
    'h+0':    505,
    'h+1':    507,
    'h+2':    515,
    'h+3':    517,
    'h+4':    525,
    'h+5':    527,
    'i-6':    631,
    'i-5':    623,
    'i-4':    621,
    'i-3':    613,
    'i-2':    611,
    'i-1':    603,
    'i+0':    600,
    'i+1':    602,
    'i+2':    610,
    'i+3':    612,
    'i+4':    620,
    'i+5':    622,
    'i+6':    630,
}
_SO3_ID2SYMB = dict([(v, k) for k, v in _SO3_SYMB2ID.items()])
_ANGULAR = 'spdfghiklmnortu'

def so3_irrep_symb2id(symb):
    symb = symb.lower()
    if symb in _SO3_SYMB2ID:
        return _SO3_SYMB2ID[symb]
    else:
        s = ''.join([i for i in symb if i.isalpha()])
        n = int(''.join([i for i in symb if not i.isalpha()]))
        e2 = abs(n) // 2
        l = _ANGULAR.index(s)
        if abs(n) > l:
            raise KeyError(symb)
        gu = 'u' if l % 2 else 'g'
        xy = 'y' if n < 0 else 'x'
        parity = '_odd' if n % 2 else '_even'
        return l * 100 + e2 * 10 + DOOH_IRREP_ID_TABLE[parity + gu + xy]

def so3_irrep_id2symb(irrep_id):
    if irrep_id in _SO3_ID2SYMB:
        return _SO3_ID2SYMB[irrep_id]
    else:
        l, e2 = divmod(irrep_id, 100)
        e2, n = divmod(e2, 10)
        if n in (0, 1, 5, 4):
            rn = e2 * 2
        elif n in (2, 3, 6, 7):
            rn = e2 * 2 + 1
        else:
            raise KeyError(f'Unknown Irrep ID {irrep_id} for SO3 group')
        if l <= 1 or rn > l:
            raise KeyError(f'Unknown Irrep ID {irrep_id} for SO3 group')
        if n in (6, 4, 3, 1):
            rn = -rn
        return f'{_ANGULAR[l]}{rn:+d}'

def so3_symm_adapted_basis(mol, gpname, orig=0, coordinates=None):
    assert gpname == 'SO3'
    assert mol.natm == 1

    ao_loc = mol.ao_loc_nr(cart=False)
    nao_sph = ao_loc[-1]

    if mol.cart:
        coeff = mol.cart2sph(normalized='sp')
    else:
        coeff = numpy.eye(nao_sph)
    nao = coeff.shape[0]

    lmax = max(mol._bas[:,gto.ANG_OF])
    so = []
    irrep_names = []
    for l in range(lmax+1):
        bas_idx = mol._bas[:,gto.ANG_OF] == l
        if sum(bas_idx) == 0: # Skip any unused angular momentum channels
            continue
        cs = [coeff[:,p0:p1]
              for p0, p1 in zip(ao_loc[:-1][bas_idx], ao_loc[1:][bas_idx])]
        c_groups = numpy.hstack(cs).reshape(nao, -1, l*2+1)
        if l == 1:
            so.extend([c_groups[:,:,1], c_groups[:,:,2], c_groups[:,:,0]])
            irrep_names.extend(['p-1', 'p+0', 'p+1'])
        else:
            for m in range(-l, l+1):
                so.append(c_groups[:,:,l+m])
                irrep_names.append('%s%+d' % (_ANGULAR[l], m))

    irrep_ids = [so3_irrep_symb2id(ir) for ir in irrep_names]
    return so, irrep_ids


###############################
# Linear molecule
# Irreps ID maps
# Dooh     ->  D2h        |   Coov      -> C2v
# A1g   0      Ag    0    |   A1    0      A1    0
# A2g   1      B1g   1    |   A2    1      A2    1
# A1u   5      B1u   5    |   E1x   2      B1    2
# A2u   4      Au    4    |   E1y   3      B2    3
# E1gx  2      B2g   2    |   E2x   10     A1    0
# E1gy  3      B3g   3    |   E2y   11     A2    1
# E1ux  7      B3u   7    |   E3x   12     B1    2
# E1uy  6      B2u   6    |   E3y   13     B2    3
# E2gx  10     Ag    0    |   E4x   20     A1    0
# E2gy  11     B1g   1    |   E4y   21     A2    1
# E2ux  15     B1u   5    |   E5x   22     B1    2
# E2uy  14     Au    4    |   E5y   23     B2    3
# E3gx  12     B2g   2    |
# E3gy  13     B3g   3    |
# E3ux  17     B3u   7    |
# E3uy  16     B2u   6    |
# E4gx  20     Ag    0    |
# E4gy  21     B1g   1    |
# E4ux  25     B1u   5    |
# E4uy  24     Au    4    |
# E5gx  22     B2g   2    |
# E5gy  23     B3g   3    |
# E5ux  27     B3u   7    |
# E5uy  26     B2u   6    |

DOOH_IRREP_ID_TABLE = {
    'A1g' : 0,
    'A2g' : 1,
    'A1u' : 5,
    'A2u' : 4,
    'E1gx': 2,
    'E1gy': 3,
    'E1ux': 7,
    'E1uy': 6,
    '_evengx': 0,
    '_evengy': 1,
    '_evenux': 5,
    '_evenuy': 4,
    '_oddgx': 2,
    '_oddgy': 3,
    '_oddux': 7,
    '_odduy': 6,
}
COOV_IRREP_ID_TABLE = {
    'A1' : 0,
    'A2' : 1,
    'E1x': 2,
    'E1y': 3,
    '_evenx': 0,
    '_eveny': 1,
    '_oddx': 2,
    '_oddy': 3,
}

def linearmole_symm_descent(gpname, irrep_id):
    '''Map irreps to D2h or C2v'''
    if gpname in ('Dooh', 'Coov'):
        return irrep_id % 10
    else:
        raise PointGroupSymmetryError('%s is not proper for linear molecule.' % gpname)

def linearmole_irrep_symb2id(gpname, symb):
    if gpname == 'Dooh':
        if symb in DOOH_IRREP_ID_TABLE:
            return DOOH_IRREP_ID_TABLE[symb]
        else:
            try:
                n = int(''.join([i for i in symb if i.isdigit()]))
                if n % 2:
                    return (n//2)*10 + DOOH_IRREP_ID_TABLE['_odd'+symb[-2:]]
                else:
                    return (n//2)*10 + DOOH_IRREP_ID_TABLE['_even'+symb[-2:]]
            except (KeyError, ValueError):
                raise PointGroupSymmetryError(f'Incorrect Dooh irrep {symb}')
    elif gpname == 'Coov':
        if symb in COOV_IRREP_ID_TABLE:
            return COOV_IRREP_ID_TABLE[symb]
        else:
            if 'g' in symb or 'u' in symb:
                raise PointGroupSymmetryError(f'Incorrect Coov irrep {symb}')
            try:
                n = int(''.join([i for i in symb if i.isdigit()]))
                if n % 2:
                    return (n//2)*10 + COOV_IRREP_ID_TABLE['_odd'+symb[-1]]
                else:
                    return (n//2)*10 + COOV_IRREP_ID_TABLE['_even'+symb[-1]]
            except (KeyError, ValueError):
                raise PointGroupSymmetryError(f'Incorrect Coov irrep {symb}')
    else:
        raise PointGroupSymmetryError(f'Incorrect cylindrical symmetry group {gpname}')

DOOH_IRREP_SYMBS = ('A1g' , 'A2g' , 'E1gx', 'E1gy' , 'A2u', 'A1u' , 'E1uy', 'E1ux')
DOOH_IRREP_SYMBS_EXT = ('gx' , 'gy' , 'gx', 'gy' , 'uy', 'ux' , 'uy', 'ux')
COOV_IRREP_SYMBS = ('A1' , 'A2' , 'E1x', 'E1y')
def linearmole_irrep_id2symb(gpname, irrep_id):
    if gpname == 'Dooh':
        if irrep_id < 10:
            return DOOH_IRREP_SYMBS[irrep_id]
        else:
            l = abs(linearmole_irrep2momentum(irrep_id))
            n = irrep_id % 10
            return 'E%d%s' % (l, DOOH_IRREP_SYMBS_EXT[n])
    elif gpname == 'Coov':
        if irrep_id < 10:
            return COOV_IRREP_SYMBS[irrep_id]
        else:
            l = abs(linearmole_irrep2momentum(irrep_id))
            n = irrep_id % 10
<<<<<<< HEAD
=======
            if n >= 4:
                raise PointGroupSymmetryError(f'Incorrect Coov irrep {irrep_id}')
>>>>>>> 063af4c6
            if n % 2:
                xy = 'y'
            else:
                xy = 'x'
            return 'E%d%s' % (l, xy)
    else:
        raise PointGroupSymmetryError(f'Incorrect cylindrical symmetry group {gpname}')

def linearmole_irrep2momentum(irrep_id):
    if irrep_id % 10 in (0, 1, 5, 4):
        l = irrep_id // 10 * 2
    else:
        l = irrep_id // 10 * 2 + 1
    if irrep_id % 10 in (1, 3, 4, 6):  # Ey
        l *= -1
    return l

def linearmole_irrep2momentum(irrep_id):
    if irrep_id % 10 in (0, 1, 5, 4):
        l = irrep_id // 10 * 2
    else:
        l = irrep_id // 10 * 2 + 1
    if irrep_id % 10 in (1, 3, 4, 6):  # Ey
        l *= -1
    return l

def linearmole_symm_adapted_basis(mol, gpname, orig=0, coordinates=None):
    assert (gpname in ('Dooh', 'Coov'))
    assert (not mol.cart)

    if coordinates is None:
        coordinates = numpy.eye(3)
    prop_atoms = mol.format_atom(mol._atom, orig, coordinates, 'Bohr')
    eql_atom_ids = geom.symm_identical_atoms(gpname, prop_atoms)

    aoslice = mol.aoslice_by_atom()
    basoff = aoslice[:,2]
    nao = mol.nao_nr()
    sodic = {}
    shalf = numpy.sqrt(.5)
    def plus(i0, i1):
        c = numpy.zeros(nao)
        c[i0] = c[i1] = shalf
        return c
    def minus(i0, i1):
        c = numpy.zeros(nao)
        c[i0] = shalf
        c[i1] =-shalf
        return c
    def identity(i0):
        c = numpy.zeros(nao)
        c[i0] = 1
        return c
    def add_so(irrep_name, c):
        if irrep_name in sodic:
            sodic[irrep_name].append(c)
        else:
            sodic[irrep_name] = [c]

    if gpname == 'Dooh':
        for atom_ids in eql_atom_ids:
            if len(atom_ids) == 2:
                at0 = atom_ids[0]
                at1 = atom_ids[1]
                ip = 0
                b0, b1, p0, p1 = aoslice[at0]
                for ib in range(b0, b1):
                    angl = mol.bas_angular(ib)
                    nc = mol.bas_nctr(ib)
                    degen = angl * 2 + 1
                    if angl == 1:
                        for i in range(nc):
                            aoff = ip + i*degen + angl
# m = 0
                            idx0 = basoff[at0] + aoff + 1
                            idx1 = basoff[at1] + aoff + 1
                            add_so('A1g', minus(idx0, idx1))
                            add_so('A1u', plus (idx0, idx1))
# m = +/- 1
                            idx0 = basoff[at0] + aoff - 1
                            idy0 = basoff[at0] + aoff
                            idx1 = basoff[at1] + aoff - 1
                            idy1 = basoff[at1] + aoff
                            add_so('E1ux', plus (idx0, idx1))
                            add_so('E1uy', plus (idy0, idy1))
                            add_so('E1gx', minus(idx0, idx1))
                            add_so('E1gy', minus(idy0, idy1))
                    else:
                        for i in range(nc):
                            aoff = ip + i*degen + angl
# m = 0
                            idx0 = basoff[at0] + aoff
                            idx1 = basoff[at1] + aoff
                            if angl % 2: # p-sigma, f-sigma
                                add_so('A1g', minus(idx0, idx1))
                                add_so('A1u', plus (idx0, idx1))
                            else: # s-sigma, d-sigma
                                add_so('A1g', plus (idx0, idx1))
                                add_so('A1u', minus(idx0, idx1))
# +/-m
                            for m in range(1,angl+1):
                                idx0 = basoff[at0] + aoff + m
                                idy0 = basoff[at0] + aoff - m
                                idx1 = basoff[at1] + aoff + m
                                idy1 = basoff[at1] + aoff - m
                                if angl % 2: # odd parity
                                    add_so('E%dux'%m, plus (idx0, idx1))
                                    add_so('E%duy'%m, plus (idy0, idy1))
                                    add_so('E%dgx'%m, minus(idx0, idx1))
                                    add_so('E%dgy'%m, minus(idy0, idy1))
                                else:
                                    add_so('E%dgy'%m, plus (idy0, idy1))
                                    add_so('E%dgx'%m, plus (idx0, idx1))
                                    add_so('E%duy'%m, minus(idy0, idy1))
                                    add_so('E%dux'%m, minus(idx0, idx1))
                    ip += nc * degen
            elif len(atom_ids) == 1:
                at0 = atom_ids[0]
                ip = 0
                b0, b1, p0, p1 = aoslice[at0]
                for ib in range(b0, b1):
                    angl = mol.bas_angular(ib)
                    nc = mol.bas_nctr(ib)
                    degen = angl * 2 + 1
                    if angl == 1:
                        for i in range(nc):
                            aoff = ip + i*degen + angl
# m = 0
                            idx0 = basoff[at0] + aoff + 1
                            add_so('A1u', identity(idx0))
# m = +/- 1
                            idx0 = basoff[at0] + aoff - 1
                            idy0 = basoff[at0] + aoff
                            add_so('E1uy', identity(idy0))
                            add_so('E1ux', identity(idx0))
                    else:
                        for i in range(nc):
                            aoff = ip + i*degen + angl
                            idx0 = basoff[at0] + aoff
# m = 0
                            if angl % 2:
                                add_so('A1u', identity(idx0))
                            else:
                                add_so('A1g', identity(idx0))
# +/-m
                            for m in range(1,angl+1):
                                idx0 = basoff[at0] + aoff + m
                                idy0 = basoff[at0] + aoff - m
                                if angl % 2: # p, f functions
                                    add_so('E%dux'%m, identity(idx0))
                                    add_so('E%duy'%m, identity(idy0))
                                else: # d, g functions
                                    add_so('E%dgy'%m, identity(idy0))
                                    add_so('E%dgx'%m, identity(idx0))
                    ip += nc * degen
    elif gpname == 'Coov':
        for atom_ids in eql_atom_ids:
            at0 = atom_ids[0]
            ip = 0
            b0, b1, p0, p1 = aoslice[at0]
            for ib in range(b0, b1):
                angl = mol.bas_angular(ib)
                nc = mol.bas_nctr(ib)
                degen = angl * 2 + 1
                if angl == 1:
                    for i in range(nc):
                        aoff = ip + i*degen + angl
# m = 0
                        idx0 = basoff[at0] + aoff + 1
                        add_so('A1', identity(idx0))
# m = +/- 1
                        idx0 = basoff[at0] + aoff - 1
                        idy0 = basoff[at0] + aoff
                        add_so('E1x', identity(idx0))
                        add_so('E1y', identity(idy0))
                else:
                    for i in range(nc):
                        aoff = ip + i*degen + angl
                        idx0 = basoff[at0] + aoff
# m = 0
                        add_so('A1', identity(idx0))
# +/-m
                        for m in range(1,angl+1):
                            idx0 = basoff[at0] + aoff + m
                            idy0 = basoff[at0] + aoff - m
                            add_so('E%dx'%m, identity(idx0))
                            add_so('E%dy'%m, identity(idy0))
                ip += nc * degen

    irrep_ids = []
    irrep_names = list(sodic.keys())
    for irname in irrep_names:
        irrep_ids.append(linearmole_irrep_symb2id(gpname, irname))
    irrep_idx = numpy.argsort(irrep_ids)
    irrep_ids = [irrep_ids[i] for i in irrep_idx]

    ao_loc = mol.ao_loc_nr()
    l_idx = {}
    ANG_OF = 1
    for l in range(mol._bas[:,ANG_OF].max()+1):
        idx = [numpy.arange(ao_loc[ib], ao_loc[ib+1])
               for ib in numpy.where(mol._bas[:,ANG_OF] == l)[0]]
        if idx:
            l_idx[l] = numpy.hstack(idx)

    Ds = _momentum_rotation_matrices(mol, coordinates)
    so = []
    for i in irrep_idx:
        c_ir = numpy.vstack(sodic[irrep_names[i]]).T
        nso = c_ir.shape[1]
        for l, idx in l_idx.items():
            c = c_ir[idx].reshape(-1,Ds[l].shape[1],nso)
            c_ir[idx] = numpy.einsum('nm,smp->snp', Ds[l], c).reshape(-1,nso)

        so.append(c_ir)

    return so, irrep_ids


if __name__ == "__main__":
    h2o = gto.Mole()
    h2o.verbose = 0
    h2o.output = None
    h2o.atom = [['O' , (1. , 0.    , 0.   ,)],
                [1   , (0. , -.757 , 0.587,)],
                [1   , (0. , 0.757 , 0.587,)] ]
    h2o.basis = {'H': 'cc-pvdz',
                 'O': 'cc-pvdz',}
    h2o.build()
    gpname, origin, axes = geom.detect_symm(h2o._atom)
    atoms = gto.format_atom(h2o._atom, origin, axes)
    h2o.build(False, False, atom=atoms)
    print(gpname)
    eql_atoms = geom.symm_identical_atoms(gpname, atoms)
    print(symm_adapted_basis(h2o, gpname, eql_atoms)[1])

    mol = gto.M(
        atom = [['H', (0,0,0)], ['H', (0,0,-1)], ['H', (0,0,1)]],
        basis = 'ccpvtz', charge=1)
    gpname, orig, axes = geom.detect_symm(mol._atom)
    atoms = gto.format_atom(mol._atom, orig, axes)
    mol.build(False, False, atom=atoms)
    print(gpname)
    eql_atoms = geom.symm_identical_atoms(gpname, atoms)
    print(symm_adapted_basis(mol, gpname, eql_atoms)[1])

    mol = gto.M(
        atom = [['H', (0,0,0)], ['H', (0,0,-1)], ['He', (0,0,1)]],
        basis = 'ccpvtz')
    gpname, orig, axes = geom.detect_symm(mol._atom)
    atoms = gto.format_atom(mol._atom, orig, axes)
    mol.build(False, False, atom=atoms)
    print(gpname)
    eql_atoms = geom.symm_identical_atoms(gpname, atoms)
    print(symm_adapted_basis(mol, gpname, eql_atoms)[1])<|MERGE_RESOLUTION|>--- conflicted
+++ resolved
@@ -481,11 +481,8 @@
         else:
             l = abs(linearmole_irrep2momentum(irrep_id))
             n = irrep_id % 10
-<<<<<<< HEAD
-=======
             if n >= 4:
                 raise PointGroupSymmetryError(f'Incorrect Coov irrep {irrep_id}')
->>>>>>> 063af4c6
             if n % 2:
                 xy = 'y'
             else:

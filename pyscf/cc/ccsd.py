#!/usr/bin/env python
# Copyright 2014-2018 The PySCF Developers. All Rights Reserved.
#
# Licensed under the Apache License, Version 2.0 (the "License");
# you may not use this file except in compliance with the License.
# You may obtain a copy of the License at
#
#     http://www.apache.org/licenses/LICENSE-2.0
#
# Unless required by applicable law or agreed to in writing, software
# distributed under the License is distributed on an "AS IS" BASIS,
# WITHOUT WARRANTIES OR CONDITIONS OF ANY KIND, either express or implied.
# See the License for the specific language governing permissions and
# limitations under the License.
#
# Author: Qiming Sun <osirpt.sun@gmail.com>
#

'''
RCCSD for real integrals
8-fold permutation symmetry has been used
(ij|kl) = (ji|kl) = (kl|ij) = ...
'''

import time
import ctypes
from functools import reduce
import numpy
from pyscf import gto
from pyscf import lib
from pyscf.lib import logger
from pyscf import ao2mo
from pyscf.ao2mo import _ao2mo
from pyscf.cc import _ccsd
from pyscf.mp.mp2 import get_nocc, get_nmo, get_frozen_mask, _mo_without_core
from pyscf import __config__

BLKMIN = getattr(__config__, 'cc_ccsd_blkmin', 4)


# t1: ia
# t2: ijab
def kernel(mycc, eris, t1=None, t2=None, max_cycle=50, tol=1e-8, tolnormt=1e-6,
           verbose=logger.INFO):
    log = logger.new_logger(mycc, verbose)

    if t1 is None and t2 is None:
        t1, t2 = mycc.get_init_guess(eris)
    elif t2 is None:
        t2 = mycc.get_init_guess(eris)[1]

    cput1 = cput0 = (time.clock(), time.time())
    eold = 0
    vec_old = 0
    eccsd = 0
    if mycc.diis:
        adiis = lib.diis.DIIS(mycc, mycc.diis_file)
        adiis.space = mycc.diis_space
    else:
        adiis = None

    conv = False
    for istep in range(max_cycle):
        t1new, t2new = mycc.update_amps(t1, t2, eris)
        normt = numpy.linalg.norm(mycc.amplitudes_to_vector(t1new, t2new) -
                                  mycc.amplitudes_to_vector(t1, t2))
        if mycc.iterative_damping < 1.0:
            alpha = mycc.iterative_damping
            t1, t2 = (1-alpha)*t1 + alpha*t1new, (1-alpha)*t2 + alpha*t2new
        else:
            t1, t2 = t1new, t2new
        t1new = t2new = None
        if mycc.diis:
            t1, t2 = mycc.diis(t1, t2, istep, normt, eccsd-eold, adiis)
        eold, eccsd = eccsd, mycc.energy(t1, t2, eris)
        log.info('cycle = %d  E(CCSD) = %.15g  dE = %.9g  norm(t1,t2) = %.6g',
                 istep+1, eccsd, eccsd - eold, normt)
        cput1 = log.timer('CCSD iter', *cput1)
        if abs(eccsd-eold) < tol and normt < tolnormt:
            conv = True
            break
    log.timer('CCSD', *cput0)
    return conv, eccsd, t1, t2


def update_amps(mycc, t1, t2, eris):
    if mycc.cc2:
        raise NotImplementedError
    assert(isinstance(eris, _ChemistsERIs))

    time0 = time.clock(), time.time()
    log = logger.Logger(mycc.stdout, mycc.verbose)
    nocc, nvir = t1.shape
    nov = nocc*nvir
    fock = eris.fock

    t1new = numpy.zeros_like(t1)
    t2new = mycc._add_vvvv(t1, t2, eris, t2sym='jiba')
    t2new *= .5  # *.5 because t2+t2.transpose(1,0,3,2) in the end
    time1 = log.timer_debug1('vvvv', *time0)

#** make_inter_F
    fov = fock[:nocc,nocc:].copy()
    t1new += fov

    foo = fock[:nocc,:nocc].copy()
    foo[numpy.diag_indices(nocc)] = 0
    foo += .5 * numpy.einsum('ia,ja->ij', fock[:nocc,nocc:], t1)

    fvv = fock[nocc:,nocc:].copy()
    fvv[numpy.diag_indices(nvir)] = 0
    fvv -= .5 * numpy.einsum('ia,ib->ab', t1, fock[:nocc,nocc:])

    if mycc.incore_complete:
        fswap = None
    else:
        fswap = lib.H5TmpFile()
    fwVOov, fwVooV = _add_ovvv_(mycc, t1, t2, eris, fvv, t1new, t2new, fswap)
    time1 = log.timer_debug1('ovvv', *time1)

    unit = nocc**2*nvir*7 + nocc**3 + nocc*nvir**2
    max_memory = max(0, mycc.max_memory - lib.current_memory()[0])
    blksize = min(nvir, max(BLKMIN, int((max_memory*.9e6/8-nocc**4)/unit)))
    log.debug1('max_memory %d MB,  nocc,nvir = %d,%d  blksize = %d',
               max_memory, nocc, nvir, blksize)

    woooo = numpy.asarray(eris.oooo).transpose(0,2,1,3).copy()

    for p0, p1 in lib.prange(0, nvir, blksize):
        wVOov = fwVOov[p0:p1]
        wVooV = fwVooV[p0:p1]
        eris_ovoo = eris.ovoo[:,p0:p1]
        foo += numpy.einsum('kc,kcji->ij', 2*t1[:,p0:p1], eris_ovoo)
        foo += numpy.einsum('kc,icjk->ij',  -t1[:,p0:p1], eris_ovoo)
        tmp = lib.einsum('la,jaik->lkji', t1[:,p0:p1], eris_ovoo)
        woooo += tmp + tmp.transpose(1,0,3,2)
        tmp = None

        wVOov -= lib.einsum('jbik,ka->bjia', eris_ovoo, t1)
        t2new[:,:,p0:p1] += wVOov.transpose(1,2,0,3)

        wVooV += lib.einsum('kbij,ka->bija', eris_ovoo, t1)
        eris_ovoo = None

        eris_oovv = eris.oovv[:,:,p0:p1]
        t1new[:,p0:p1] -= numpy.einsum('jb,jiab->ia', t1, eris_oovv)
        wVooV -= eris_oovv.transpose(2,0,1,3)

        eris_voov = eris.ovvo[:,p0:p1].transpose(1,0,3,2)
        t2new[:,:,p0:p1] += eris_voov.transpose(1,2,0,3) * .5
        t1new[:,p0:p1] += 2*numpy.einsum('jb,aijb->ia', t1, eris_voov)

        tmp  = lib.einsum('ic,kjbc->ibkj', t1, eris_oovv)
        tmp += lib.einsum('bjkc,ic->jbki', eris_voov, t1)
        t2new[:,:,p0:p1] -= numpy.einsum('ka,jbki->jiba', t1, tmp)
        eris_oovv = tmp = None

        fov[:,p0:p1] += numpy.einsum('kc,aikc->ia', t1, eris_voov) * 2
        fov[:,p0:p1] -= numpy.einsum('kc,akic->ia', t1, eris_voov)

        tau  = numpy.einsum('ia,jb->ijab', t1[:,p0:p1]*.5, t1)
        tau += t2[:,:,p0:p1]
        theta  = tau.transpose(1,0,2,3) * 2
        theta -= tau
        fvv -= lib.einsum('cjia,cjib->ab', theta.transpose(2,1,0,3), eris_voov)
        foo += lib.einsum('aikb,kjab->ij', eris_voov, theta)
        tau = theta = None

        wVOov += wVooV*.5  #: bjia + bija*.5

        tau = t2[:,:,p0:p1] + numpy.einsum('ia,jb->ijab', t1[:,p0:p1], t1)
        woooo += lib.einsum('ijab,aklb->ijkl', tau, eris_voov)
        tau = None

        for q0, q1 in lib.prange(0, nvir, blksize):
            tau  = t2[:,:,q0:q1] * .5
            tau += numpy.einsum('ia,jb->ijab', t1[:,q0:q1], t1)
            wVooV += lib.einsum('bkic,jkca->bija', eris_voov[:,:,:,q0:q1], tau)
        tau = None
        for q0, q1 in lib.prange(0, nvir, blksize):
            tmp = lib.einsum('jkca,ckib->jaib', t2[:,:,p0:p1,q0:q1], wVooV)
            t2new[:,:,:,q0:q1] += tmp.transpose(0,2,3,1)
            t2new[:,:,q0:q1,:] += tmp.transpose(0,2,1,3) * .5
            tmp = None

        wVOov += eris_voov
        eris_VOov = eris_voov - eris_voov.transpose(0,2,1,3)*.5
        eris_voov = None
        for q0, q1 in lib.prange(0, nvir, blksize):
            tau  = t2[:,:,:,q0:q1].transpose(0,2,1,3) * 2
            tau -= t2[:,:,q0:q1,:].transpose(0,3,1,2)
            tau -= numpy.einsum('ia,jb->ibja', t1[:,q0:q1]*2, t1)
            wVOov[:,:,:,q0:q1] += .5 * lib.einsum('aikc,kcjb->aijb', eris_VOov, tau)
            tau = None
        for q0, q1 in lib.prange(0, nvir, blksize):
            theta  = t2[:,:,p0:p1,q0:q1] * 2
            theta -= t2[:,:,p0:p1,q0:q1].transpose(1,0,2,3)
            t2new[:,:,q0:q1] += lib.einsum('kica,ckjb->ijab', theta, wVOov)
            theta = None
        eris_VOov = wVOov = wVooV = None
        time1 = log.timer_debug1('voov [%d:%d]'%(p0, p1), *time1)
    fwVOov = fwVooV = fswap = None

    for p0, p1 in lib.prange(0, nvir, blksize):
        theta = t2[:,:,p0:p1].transpose(1,0,2,3) * 2 - t2[:,:,p0:p1]
        t1new += numpy.einsum('jb,ijba->ia', fov[:,p0:p1], theta)
        t1new -= lib.einsum('jbki,kjba->ia', eris.ovoo[:,p0:p1], theta)

        tau = t2[:,:,p0:p1] + numpy.einsum('ia,jb->ijab', t1[:,p0:p1], t1)
        t2new[:,:,p0:p1] += .5 * lib.einsum('ijkl,klab->ijab', woooo, tau)
        theta = tau = None

    ft_ij = foo + numpy.einsum('ja,ia->ij', .5*t1, fov)
    ft_ab = fvv - numpy.einsum('ia,ib->ab', .5*t1, fov)
    t2new += lib.einsum('ijac,bc->ijab', t2, ft_ab)
    t2new -= lib.einsum('ki,kjab->ijab', ft_ij, t2)

    mo_e = fock.diagonal()
    eia = mo_e[:nocc,None] - mo_e[None,nocc:]
    t1new += numpy.einsum('ib,ab->ia', t1, fvv)
    t1new -= numpy.einsum('ja,ji->ia', t1, foo)
    t1new /= eia

    #: t2new = t2new + t2new.transpose(1,0,3,2)
    for i in range(nocc):
        if i > 0:
            t2new[i,:i] += t2new[:i,i].transpose(0,2,1)
            t2new[i,:i] /= lib.direct_sum('a,jb->jab', eia[i], eia[:i])
            t2new[:i,i] = t2new[i,:i].transpose(0,2,1)
        t2new[i,i] = t2new[i,i] + t2new[i,i].T
        t2new[i,i] /= lib.direct_sum('a,b->ab', eia[i], eia[i])

    time0 = log.timer_debug1('update t1 t2', *time0)
    return t1new, t2new


def _add_ovvv_(mycc, t1, t2, eris, fvv, t1new, t2new, fswap):
    time1 = time.clock(), time.time()
    log = logger.Logger(mycc.stdout, mycc.verbose)
    nocc, nvir = t1.shape

    max_memory = mycc.max_memory - lib.current_memory()[0]
    unit = nocc*nvir**2*3 + nocc**2*nvir + 1
    blksize = min(nvir, max(BLKMIN, int((max_memory*.9e6/8-t2.size)/unit)))
    log.debug1('max_memory %d MB,  nocc,nvir = %d,%d  blksize = %d',
               max_memory, nocc, nvir, blksize)
    nvir_pair = nvir * (nvir+1) // 2
    def load_ovvv(p0, p1, buf):
        if p0 < p1:
            buf[:p1-p0] = eris.ovvv[:,p0:p1].transpose(1,0,2)

    if fswap is None:
        wVOov = numpy.zeros((nvir,nocc,nocc,nvir))
    else:
        wVOov = fswap.create_dataset('wVOov', (nvir,nocc,nocc,nvir), 'f8')
    fwooVV = numpy.zeros((nocc,nocc,nvir,nvir))

    buf = numpy.empty((blksize,nocc,nvir_pair))
    with lib.call_in_background(load_ovvv, sync=not mycc.cc_async) as prefetch:
        load_ovvv(0, blksize, buf)
        for p0, p1 in lib.prange(0, nvir, blksize):
            eris_vovv, buf = buf[:p1-p0], numpy.empty_like(buf)
            prefetch(p1, min(nvir, p1+blksize), buf)

            eris_vovv = lib.unpack_tril(eris_vovv.reshape((p1-p0)*nocc,nvir_pair))
            eris_vovv = eris_vovv.reshape(p1-p0,nocc,nvir,nvir)

            fvv += 2*numpy.einsum('kc,ckab->ab', t1[:,p0:p1], eris_vovv)
            fvv[:,p0:p1] -= numpy.einsum('kc,bkca->ab', t1, eris_vovv)

            if not mycc.direct:
                vvvo = eris_vovv.transpose(0,2,3,1).copy()
                for i in range(nocc):
                    tau = t2[i,:,p0:p1] + numpy.einsum('a,jb->jab', t1[i,p0:p1], t1)
                    tmp = lib.einsum('jcd,cdbk->jbk', tau, vvvo)
                    t2new[i] -= lib.einsum('ka,jbk->jab', t1, tmp)
                    tau = tmp = None
                eris_vvvo = None

            #:fwooVV -= numpy.einsum('jc,ciba->jiba', t1[:,p0:p1], eris_vovv)
            lib.ddot(numpy.asarray(t1[:,p0:p1], order='C'),
                     eris_vovv.reshape(p1-p0,-1), -1,
                     fwooVV.reshape(nocc,-1), 1)

            wVOov[p0:p1] += lib.einsum('biac,jc->bija', eris_vovv, t1)

            theta = t2[:,:,p0:p1].transpose(1,2,0,3) * 2
            theta -= t2[:,:,p0:p1].transpose(0,2,1,3)
            t1new += lib.einsum('icjb,cjba->ia', theta, eris_vovv)
            theta = None
            time1 = log.timer_debug1('vovv [%d:%d]'%(p0, p1), *time1)

    if fswap is None:
        return wVOov, fwooVV.transpose(2,1,0,3)
    else:
        fswap['wVooV'] = fwooVV.transpose(2,1,0,3)
        return fswap['wVOov'], fswap['wVooV']

def _add_vvvv(mycc, t1, t2, eris, out=None, with_ovvv=None, t2sym=None):
    '''t2sym: whether t2 has the symmetry t2[ijab]==t2[jiba] or
    t2[ijab]==-t2[jiab] or t2[ijab]==-t2[jiba]
    '''
    if t2sym is None:  # Guess the symmetry of t2 amplitudes
        if t2.shape[0] != t2.shape[1]:
            t2sym = ''
        elif abs(t2-t2.transpose(1,0,3,2)).max() < 1e-12:
            t2sym = 'jiba'
        elif abs(t2+t2.transpose(1,0,2,3)).max() < 1e-12:
            t2sym = '-jiab'
        elif abs(t2+t2.transpose(1,0,3,2)).max() < 1e-12:
            t2sym = '-jiba'

    if t2sym in ('jiba', '-jiba', '-jiab'):
        Ht2tril = _add_vvvv_tril(mycc, t1, t2, eris, with_ovvv=with_ovvv)
        nocc, nvir = t2.shape[1:3]
        Ht2 = _unpack_t2_tril(Ht2tril, nocc, nvir, out, t2sym)
    else:
        Ht2 = _add_vvvv_full(mycc, t1, t2, eris, out, with_ovvv)
    return Ht2

def _add_vvvv_tril(mycc, t1, t2, eris, out=None, with_ovvv=None):
    '''Ht2 = numpy.einsum('ijcd,acdb->ijab', t2, vvvv)
    Using symmetry t2[ijab] = t2[jiba] and Ht2[ijab] = Ht2[jiba], compute the
    lower triangular part of  Ht2
    '''
    time0 = time.clock(), time.time()
    log = logger.Logger(mycc.stdout, mycc.verbose)
    if with_ovvv is None:
        with_ovvv = mycc.direct
    nocc, nvir = t2.shape[1:3]
    nocc2 = nocc*(nocc+1)//2
    if t1 is None:
        tau = t2[numpy.tril_indices(nocc)]
    else:
        tau = numpy.empty((nocc2,nvir,nvir), dtype=t2.dtype)
        p1 = 0
        for i in range(nocc):
            p0, p1 = p1, p1 + i+1
            tau[p0:p1] = numpy.einsum('a,jb->jab', t1[i], t1[:i+1])
            tau[p0:p1] += t2[i,:i+1]
    taux = tau

    if mycc.direct:   # AO-direct CCSD
        if hasattr(eris, 'mo_coeff'):
            mo = eris.mo_coeff
        else:
            mo = _mo_without_core(mycc, mycc.mo_coeff)
        nao, nmo = mo.shape
        aos = numpy.asarray(mo[:,nocc:].T, order='F')
        tau = _ao2mo.nr_e2(tau.reshape(nocc2,nvir**2), aos, (0,nao,0,nao), 's1', 's1')
        tau = tau.reshape(nocc2,nao,nao)
        time0 = log.timer_debug1('vvvv-tau', *time0)

        max_memory = max(0, mycc.max_memory - lib.current_memory()[0])
        buf = eris._contract_vvvv_t2(mycc, tau, mycc.direct, out, max_memory, log)
        buf = buf.reshape(nocc2,nao,nao)
        Ht2tril = _ao2mo.nr_e2(buf, mo.conj(), (nocc,nmo,nocc,nmo), 's1', 's1')
        Ht2tril = Ht2tril.reshape(nocc2,nvir,nvir)

        if with_ovvv:
            #: tmp = numpy.einsum('ijcd,ka,kdcb->ijba', tau, t1, eris.ovvv)
            #: t2new -= tmp + tmp.transpose(1,0,3,2)
            tmp = _ao2mo.nr_e2(buf, mo.conj(), (nocc,nmo,0,nocc), 's1', 's1')
            Ht2tril -= lib.ddot(tmp.reshape(nocc2*nvir,nocc), t1).reshape(nocc2,nvir,nvir)
            tmp = _ao2mo.nr_e2(buf, mo.conj(), (0,nocc,nocc,nmo), 's1', 's1')
            #: Ht2tril -= numpy.einsum('xkb,ka->xab', tmp.reshape(-1,nocc,nvir), t1)
            tmp = lib.transpose(tmp.reshape(nocc2,nocc,nvir), axes=(0,2,1), out=buf)
            tmp = lib.ddot(tmp.reshape(nocc2*nvir,nocc), t1, 1,
                           numpy.ndarray((nocc2*nvir,nvir), buffer=tau), 0)
            tmp = lib.transpose(tmp.reshape(nocc2,nvir,nvir), axes=(0,2,1), out=buf)
            Ht2tril -= tmp.reshape(nocc2,nvir,nvir)
    else:
        assert(not with_ovvv)
        max_memory = max(0, mycc.max_memory - lib.current_memory()[0])
        Ht2tril = eris._contract_vvvv_t2(mycc, taux, mycc.direct, out, max_memory, log)
    return Ht2tril

def _add_vvvv_full(mycc, t1, t2, eris, out=None, with_ovvv=False):
    '''Ht2 = numpy.einsum('ijcd,acdb->ijab', t2, vvvv)
    without using symmetry t2[ijab] = t2[jiba] in t2 or Ht2
    '''
    assert(not with_ovvv)
    time0 = time.clock(), time.time()
    log = logger.Logger(mycc.stdout, mycc.verbose)
    if t1 is None:
        tau = t2
    else:
        tau = numpy.einsum('ia,jb->ijab', t1, t1)
        tau += t2
    max_memory = max(0, mycc.max_memory - lib.current_memory()[0])

    if mycc.direct:   # AO-direct CCSD
        if hasattr(eris, 'mo_coeff'):
            mo = eris.mo_coeff
        else:
            mo = _mo_without_core(mycc, mycc.mo_coeff)
        nocc, nvir = t2.shape[1:3]
        nao, nmo = mo.shape
        aos = numpy.asarray(mo[:,nocc:].T, order='F')
        tau = _ao2mo.nr_e2(tau.reshape(nocc**2,nvir,nvir), aos, (0,nao,0,nao), 's1', 's1')
        tau = tau.reshape(nocc,nocc,nao,nao)
        time0 = log.timer_debug1('vvvv-tau mo2ao', *time0)

        buf = eris._contract_vvvv_t2(mycc, tau, mycc.direct, out, max_memory, log)
        buf = buf.reshape(nocc**2,nao,nao)
        Ht2 = _ao2mo.nr_e2(buf, mo.conj(), (nocc,nmo,nocc,nmo), 's1', 's1')
    else:
        Ht2 = eris._contract_vvvv_t2(mycc, tau, mycc.direct, out, max_memory, log)

    return Ht2.reshape(t2.shape)


def _contract_vvvv_t2(mycc, mol, vvvv, t2, out=None, max_memory=2000, verbose=None):
    '''Ht2 = numpy.einsum('ijcd,acbd->ijab', t2, vvvv)

    Args:
        vvvv : None or integral object
            if vvvv is None, contract t2 to AO-integrals using AO-direct algorithm
    '''
    if vvvv is None or len(vvvv.shape) == 2:
        # AO-direct or vvvv in 4-fold symmetry
        return _contract_s4vvvv_t2(mycc, mol, vvvv, t2, out, max_memory, verbose)
    else:
        return _contract_s1vvvv_t2(mycc, mol, vvvv, t2, out, max_memory, verbose)


def _contract_s4vvvv_t2(mycc, mol, vvvv, t2, out=None, max_memory=2000, verbose=None):
    '''Ht2 = numpy.einsum('ijcd,acbd->ijab', t2, vvvv)
    where vvvv has to be real and has the 4-fold permutation symmetry

    Args:
        vvvv : None or integral object
            if vvvv is None, contract t2 to AO-integrals using AO-direct algorithm
    '''
    assert(t2.dtype == numpy.double)
    if t2.size == 0:
        return numpy.zeros_like(t2)

    _dgemm = lib.numpy_helper._dgemm
    time0 = time.clock(), time.time()
    log = logger.new_logger(mol, verbose)

    nvira, nvirb = t2.shape[-2:]
    x2 = t2.reshape(-1,nvira,nvirb)
    nocc2 = x2.shape[0]
    nvir2 = nvira * nvirb
    if out is None:
        Ht2 = numpy.ndarray(x2.shape, dtype=x2.dtype, buffer=out)
        Ht2[:] = 0
    else:
        Ht2 = numpy.zeros_like(x2)

    def contract_blk_(eri, i0, i1, j0, j1):
        ic = i1 - i0
        jc = j1 - j0
        #:Ht2[:,j0:j1] += numpy.einsum('xef,efab->xab', x2[:,i0:i1], eri)
        _dgemm('N', 'N', nocc2, jc*nvirb, ic*nvirb,
               x2.reshape(-1,nvir2), eri.reshape(-1,jc*nvirb),
               Ht2.reshape(-1,nvir2), 1, 1, i0*nvirb, 0, j0*nvirb)

        if i0 > j0:
            #:Ht2[:,i0:i1] += numpy.einsum('xef,abef->xab', x2[:,j0:j1], eri)
            _dgemm('N', 'T', nocc2, ic*nvirb, jc*nvirb,
                   x2.reshape(-1,nvir2), eri.reshape(-1,jc*nvirb),
                   Ht2.reshape(-1,nvir2), 1, 1, j0*nvirb, 0, i0*nvirb)

    if vvvv is None:   # AO-direct CCSD
        ao_loc = mol.ao_loc_nr()
        assert(nvira == nvirb == ao_loc[-1])

        intor = mol._add_suffix('int2e')
        ao2mopt = _ao2mo.AO2MOpt(mol, intor, 'CVHFnr_schwarz_cond',
                                 'CVHFsetnr_direct_scf')
        blksize = max(BLKMIN, numpy.sqrt(max_memory*.95e6/8/nvirb**2/2))
        blksize = int(min((nvira+3)/4, blksize))
        sh_ranges = ao2mo.outcore.balance_partition(ao_loc, blksize)
        blksize = max(x[2] for x in sh_ranges)
        eribuf = numpy.empty((blksize,blksize,nvirb,nvirb))
        loadbuf = numpy.empty((blksize,blksize,nvirb,nvirb))
        fint = gto.moleintor.getints4c

        for ip, (ish0, ish1, ni) in enumerate(sh_ranges):
            for jsh0, jsh1, nj in sh_ranges[:ip]:
                eri = fint(intor, mol._atm, mol._bas, mol._env,
                           shls_slice=(ish0,ish1,jsh0,jsh1), aosym='s2kl',
                           ao_loc=ao_loc, cintopt=ao2mopt._cintopt, out=eribuf)
                i0, i1 = ao_loc[ish0], ao_loc[ish1]
                j0, j1 = ao_loc[jsh0], ao_loc[jsh1]
                tmp = numpy.ndarray((i1-i0,nvirb,j1-j0,nvirb), buffer=loadbuf)
                _ccsd.libcc.CCload_eri(tmp.ctypes.data_as(ctypes.c_void_p),
                                       eri.ctypes.data_as(ctypes.c_void_p),
                                       (ctypes.c_int*4)(i0, i1, j0, j1),
                                       ctypes.c_int(nvirb))
                contract_blk_(tmp, i0, i1, j0, j1)
                time0 = log.timer_debug1('AO-vvvv [%d:%d,%d:%d]' %
                                         (ish0,ish1,jsh0,jsh1), *time0)

            eri = fint(intor, mol._atm, mol._bas, mol._env,
                       shls_slice=(ish0,ish1,ish0,ish1), aosym='s4',
                       ao_loc=ao_loc, cintopt=ao2mopt._cintopt, out=eribuf)
            i0, i1 = ao_loc[ish0], ao_loc[ish1]
            eri = lib.unpack_tril(eri, axis=0)
            tmp = numpy.ndarray((i1-i0,nvirb,i1-i0,nvirb), buffer=loadbuf)
            _ccsd.libcc.CCload_eri(tmp.ctypes.data_as(ctypes.c_void_p),
                                   eri.ctypes.data_as(ctypes.c_void_p),
                                   (ctypes.c_int*4)(i0, i1, i0, i1),
                                   ctypes.c_int(nvirb))
            eri = None
            contract_blk_(tmp, i0, i1, i0, i1)
            time0 = log.timer_debug1('AO-vvvv [%d:%d,%d:%d]' %
                                     (ish0,ish1,ish0,ish1), *time0)

    else:
        nvir_pair = nvirb * (nvirb+1) // 2
        unit = nvira*nvir_pair*2 + nvirb**2*nvira/4 + 1
        blksize = max(BLKMIN, numpy.sqrt(max_memory*.95e6/8/unit))
        blksize = int(min((nvira+3)/4, blksize))

        tril2sq = lib.square_mat_in_trilu_indices(nvira)
        loadbuf = numpy.empty((blksize,blksize,nvirb,nvirb))
        def block_contract(wwbuf, i0, i1):
            off0 = i0*(i0+1)//2
            for j0, j1 in lib.prange(0, i1, blksize):
                eri = wwbuf[tril2sq[i0:i1,j0:j1]-off0]
                tmp = numpy.ndarray((i1-i0,nvirb,j1-j0,nvirb), buffer=loadbuf)
                _ccsd.libcc.CCload_eri(tmp.ctypes.data_as(ctypes.c_void_p),
                                       eri.ctypes.data_as(ctypes.c_void_p),
                                       (ctypes.c_int*4)(i0, i1, j0, j1),
                                       ctypes.c_int(nvirb))
                contract_blk_(tmp, i0, i1, j0, j1)

<<<<<<< HEAD
        with lib.call_in_background(block_contract, sync=not mycc.cc_async) as bcontract:
            bcontract = block_contract
=======
        with lib.call_in_background(block_contract) as bcontract:
>>>>>>> 06a0d904
            readbuf = numpy.empty((blksize,nvira,nvir_pair))
            readbuf1 = numpy.empty_like(readbuf)
            for p0, p1 in lib.prange(0, nvira, blksize):
                off0 = p0*(p0+1)//2
                off1 = p1*(p1+1)//2
                buf = numpy.asarray(vvvv[off0:off1], order='C')
                bcontract(buf, p0, p1)
                time0 = log.timer_debug1('vvvv [%d:%d]'%(p0,p1), *time0)
    return Ht2.reshape(t2.shape)

def _contract_s1vvvv_t2(mycc, mol, vvvv, t2, out=None, max_memory=2000, verbose=None):
    '''Ht2 = numpy.einsum('ijcd,acdb->ijab', t2, vvvv)
    where vvvv can be real or complex and no permutation symmetry is available in vvvv.

    Args:
        vvvv : None or integral object
            if vvvv is None, contract t2 to AO-integrals using AO-direct algorithm
    '''
    if vvvv is None:   # AO-direct CCSD
        assert(t2.dtype == numpy.double)
        return _contract_s4vvvv_t2(mycc, mol, vvvv, t2, False, out, max_memory, verbose)

    time0 = time.clock(), time.time()
    log = logger.new_logger(mol, verbose)

    nvira, nvirb = t2.shape[-2:]
    x2 = t2.reshape(-1,nvira,nvirb)
    nocc2 = x2.shape[0]
    dtype = numpy.result_type(t2, vvvv)
    Ht2 = numpy.ndarray(x2.shape, dtype=dtype, buffer=out)

    unit = nvirb**2*nvira*2 + nocc2*nvirb + 1
    blksize = min(nvira, max(BLKMIN, int(max_memory*1e6/8/unit)))

    for p0,p1 in lib.prange(0, nvira, blksize):
        Ht2[:,p0:p1] = lib.einsum('xcd,acbd->xab', x2, vvvv[p0:p1])
        time0 = log.timer_debug1('vvvv [%d:%d]' % (p0,p1), *time0)
    return Ht2.reshape(t2.shape)

def _unpack_t2_tril(t2tril, nocc, nvir, out=None, t2sym='jiba'):
    t2 = numpy.ndarray((nocc,nocc,nvir,nvir), dtype=t2tril.dtype, buffer=out)
    idx,idy = numpy.tril_indices(nocc)
    if t2sym == 'jiba':
        t2[idy,idx] = t2tril.transpose(0,2,1)
        t2[idx,idy] = t2tril
    elif t2sym == '-jiba':
        t2[idy,idx] = -t2tril.transpose(0,2,1)
        t2[idx,idy] = t2tril
    elif t2sym == '-jiab':
        t2[idy,idx] =-t2tril
        t2[idx,idy] = t2tril
        t2[numpy.diag_indices(nocc)] = 0
    return t2

def _unpack_4fold(c2vec, nocc, nvir, anti_symm=True):
    t2 = numpy.zeros((nocc**2,nvir**2), dtype=c2vec.dtype)
    if nocc > 1 and nvir > 1:
        t2tril = c2vec.reshape(nocc*(nocc-1)//2,nvir*(nvir-1)//2)
        otril = numpy.tril_indices(nocc, k=-1)
        vtril = numpy.tril_indices(nvir, k=-1)
        lib.takebak_2d(t2, t2tril, otril[0]*nocc+otril[1], vtril[0]*nvir+vtril[1])
        lib.takebak_2d(t2, t2tril, otril[1]*nocc+otril[0], vtril[1]*nvir+vtril[0])
        if anti_symm:  # anti-symmetry when exchanging two particle indices
            t2tril = -t2tril
        lib.takebak_2d(t2, t2tril, otril[0]*nocc+otril[1], vtril[1]*nvir+vtril[0])
        lib.takebak_2d(t2, t2tril, otril[1]*nocc+otril[0], vtril[0]*nvir+vtril[1])
    return t2.reshape(nocc,nocc,nvir,nvir)

def amplitudes_to_vector(t1, t2, out=None):
    nocc, nvir = t1.shape
    nov = nocc * nvir
    size = nov + nov*(nov+1)//2
    vector = numpy.ndarray(size, t1.dtype, buffer=out)
    vector[:nov] = t1.ravel()
    lib.pack_tril(t2.transpose(0,2,1,3).reshape(nov,nov), out=vector[nov:])
    return vector

def vector_to_amplitudes(vector, nmo, nocc):
    nvir = nmo - nocc
    nov = nocc * nvir
    t1 = vector[:nov].copy().reshape((nocc,nvir))
    # filltriu=lib.SYMMETRIC because t2[iajb] == t2[jbia]
    t2 = lib.unpack_tril(vector[nov:], filltriu=lib.SYMMETRIC)
    t2 = t2.reshape(nocc,nvir,nocc,nvir).transpose(0,2,1,3)
    return t1, numpy.asarray(t2, order='C')

def amplitudes_to_vector_s4(t1, t2, out=None):
    nocc, nvir = t1.shape
    nov = nocc * nvir
    size = nov + nocc*(nocc-1)//2*nvir*(nvir-1)//2
    vector = numpy.ndarray(size, t1.dtype, buffer=out)
    vector[:nov] = t1.ravel()
    otril = numpy.tril_indices(nocc, k=-1)
    vtril = numpy.tril_indices(nvir, k=-1)
    lib.take_2d(t2.reshape(nocc**2,nvir**2), otril[0]*nocc+otril[1],
                vtril[0]*nvir+vtril[1], out=vector[nov:])
    return vector

def vector_to_amplitudes_s4(vector, nmo, nocc):
    nvir = nmo - nocc
    nov = nocc * nvir
    size = nov + nocc*(nocc-1)//2*nvir*(nvir-1)//2
    t1 = vector[:nov].copy().reshape(nocc,nvir)
    t2 = numpy.zeros((nocc,nocc,nvir,nvir), dtype=vector.dtype)
    t2 = _unpack_4fold(vector[nov:size], nocc, nvir)
    return t1, t2


def energy(mycc, t1=None, t2=None, eris=None):
    '''CCSD correlation energy'''
    if t1 is None: t1 = mycc.t1
    if t2 is None: t2 = mycc.t2
    if eris is None: eris = mycc.ao2mo()

    nocc, nvir = t1.shape
    fock = eris.fock
    e = numpy.einsum('ia,ia', fock[:nocc,nocc:], t1) * 2
    max_memory = mycc.max_memory - lib.current_memory()[0]
    blksize = int(min(nvir, max(BLKMIN, max_memory*.3e6/8/(nocc**2*nvir+1))))
    for p0, p1 in lib.prange(0, nvir, blksize):
        eris_ovvo = eris.ovvo[:,p0:p1]
        tau = t2[:,:,p0:p1] + numpy.einsum('ia,jb->ijab', t1[:,p0:p1], t1)
        e += 2 * numpy.einsum('ijab,iabj', tau, eris_ovvo)
        e -=     numpy.einsum('jiab,iabj', tau, eris_ovvo)
    return e


def as_scanner(cc):
    '''Generating a scanner/solver for CCSD PES.

    The returned solver is a function. This function requires one argument
    "mol" as input and returns total CCSD energy.

    The solver will automatically use the results of last calculation as the
    initial guess of the new calculation.  All parameters assigned in the
    CCSD and the underlying SCF objects (conv_tol, max_memory etc) are
    automatically applied in the solver.

    Note scanner has side effects.  It may change many underlying objects
    (_scf, with_df, with_x2c, ...) during calculation.

    Examples::

        >>> from pyscf import gto, scf, cc
        >>> mol = gto.M(atom='H 0 0 0; F 0 0 1')
        >>> cc_scanner = cc.CCSD(scf.RHF(mol)).as_scanner()
        >>> e_tot = cc_scanner(gto.M(atom='H 0 0 0; F 0 0 1.1'))
        >>> e_tot = cc_scanner(gto.M(atom='H 0 0 0; F 0 0 1.5'))
    '''
    logger.info(cc, 'Set %s as a scanner', cc.__class__)
    class CCSD_Scanner(cc.__class__, lib.SinglePointScanner):
        def __init__(self, cc):
            self.__dict__.update(cc.__dict__)
            self._scf = cc._scf.as_scanner()
        def __call__(self, mol, **kwargs):
            mf_scanner = self._scf
            mf_scanner(mol)
            self.mol = mol
            self.mo_coeff = mf_scanner.mo_coeff
            self.mo_occ = mf_scanner.mo_occ
            self.kernel(self.t1, self.t2, **kwargs)
            return self.e_tot
    return CCSD_Scanner(cc)


class CCSD(lib.StreamObject):
    '''restricted CCSD

    Attributes:
        verbose : int
            Print level.  Default value equals to :class:`Mole.verbose`
        max_memory : float or int
            Allowed memory in MB.  Default value equals to :class:`Mole.max_memory`
        conv_tol : float
            converge threshold.  Default is 1e-7.
        conv_tol_normt : float
            converge threshold for norm(t1,t2).  Default is 1e-5.
        max_cycle : int
            max number of iterations.  Default is 50.
        diis_space : int
            DIIS space size.  Default is 6.
        diis_start_cycle : int
            The step to start DIIS.  Default is 0.
        iterative_damping : float
            The self consistent damping parameter.
        direct : bool
            AO-direct CCSD. Default is False.
        incore_complete : bool
            Avoid all I/O. Default is False.
        cc_async : bool
            Allow for asynchonous execution of functions. Default is True.
        frozen : int or list
            If integer is given, the inner-most orbitals are frozen from CC
            amplitudes.  Given the orbital indices (0-based) in a list, both
            occupied and virtual orbitals can be frozen in CC calculation.

            >>> mol = gto.M(atom = 'H 0 0 0; F 0 0 1.1', basis = 'ccpvdz')
            >>> mf = scf.RHF(mol).run()
            >>> # freeze 2 core orbitals
            >>> mycc = cc.CCSD(mf).set(frozen = 2).run()
            >>> # freeze 2 core orbitals and 3 high lying unoccupied orbitals
            >>> mycc.set(frozen = [0,1,16,17,18]).run()

    Saved results

        converged : bool
            CCSD converged or not
        e_corr : float
            CCSD correlation correction
        e_tot : float
            Total CCSD energy (HF + correlation)
        t1, t2 :
            T amplitudes t1[i,a], t2[i,j,a,b]  (i,j in occ, a,b in virt)
        l1, l2 :
            Lambda amplitudes l1[i,a], l2[i,j,a,b]  (i,j in occ, a,b in virt)
    '''

    max_cycle = getattr(__config__, 'cc_ccsd_CCSD_max_cycle', 50)
    conv_tol = getattr(__config__, 'cc_ccsd_CCSD_conv_tol', 1e-7)
    iterative_damping = getattr(__config__, 'cc_ccsd_CCSD_iterative_damping', 1.0)
    conv_tol_normt = getattr(__config__, 'cc_ccsd_CCSD_conv_tol_normt', 1e-5)

    diis_space = getattr(__config__, 'cc_ccsd_CCSD_diis_space', 6)
    diis_file = None
    diis_start_cycle = getattr(__config__, 'cc_ccsd_CCSD_diis_start_cycle', 0)
    # FIXME: Should we avoid DIIS starting early?
    diis_start_energy_diff = getattr(__config__, 'cc_ccsd_CCSD_diis_start_energy_diff', 1e9)

    direct = getattr(__config__, 'cc_ccsd_CCSD_direct', False)
    cc2 = getattr(__config__, 'cc_ccsd_CCSD_cc2', False)

    def __init__(self, mf, frozen=0, mo_coeff=None, mo_occ=None):
        from pyscf import gto
        if isinstance(mf, gto.Mole):
            raise RuntimeError('''
You see this error message because of the API updates in pyscf v0.10.
In the new API, the first argument of CC class is HF objects.  Please see
http://sunqm.net/pyscf/code-rule.html#api-rules for the details of API conventions''')

        if 'dft' in str(mf.__module__):
            raise RuntimeError('CCSD Warning: The first argument mf is a DFT object. '
                               'CCSD calculation should be initialized with HF object.')

        if mo_coeff  is None: mo_coeff  = mf.mo_coeff
        if mo_occ    is None: mo_occ    = mf.mo_occ

        self.mol = mf.mol
        self._scf = mf
        self.verbose = self.mol.verbose
        self.stdout = self.mol.stdout
        self.max_memory = mf.max_memory

<<<<<<< HEAD
        self.max_cycle = 50
        self.conv_tol = 1e-7
        self.conv_tol_normt = 1e-5
        self.diis_space = 6
        self.diis_file = None
        self.diis_start_cycle = 0
# FIXME: Should we avoid DIIS starting early?
        self.diis_start_energy_diff = 1e9
        self.direct = False
        self.incore_complete = False
        self.cc_async = True
        self.cc2 = False

=======
>>>>>>> 06a0d904
        self.frozen = frozen

##################################################
# don't modify the following attributes, they are not input options
        self.mo_coeff = mo_coeff
        self.mo_occ = mo_occ
        self.converged = False
        self.converged_lambda = False
        self.emp2 = None
        self.e_corr = None
        self.t1 = None
        self.t2 = None
        self.l1 = None
        self.l2 = None
        self._nocc = None
        self._nmo = None
        self.chkfile = None

        keys = set(('max_cycle', 'conv_tol', 'iterative_damping',
                    'conv_tol_normt', 'diis_space', 'diis_file',
                    'diis_start_cycle', 'diis_start_energy_diff', 'direct',
                    'cc2'))
        self._keys = set(self.__dict__.keys()).union(keys)

    @property
    def ecc(self):
        return self.e_corr

    @property
    def e_tot(self):
        return self.e_corr + self._scf.e_tot

    @property
    def nocc(self):
        return self.get_nocc()
    @nocc.setter
    def nocc(self, n):
        self._nocc = n

    @property
    def nmo(self):
        return self.get_nmo()
    @nmo.setter
    def nmo(self, n):
        self._nmo = n

    get_nocc = get_nocc
    get_nmo = get_nmo
    get_frozen_mask = get_frozen_mask

    def dump_flags(self):
        log = logger.Logger(self.stdout, self.verbose)
        log.info('')
        log.info('******** %s flags ********', self.__class__)
        log.info('CC2 = %g', self.cc2)
        log.info('CCSD nocc = %s, nmo = %s', self.nocc, self.nmo)
        if self.frozen is not 0:
            log.info('frozen orbitals %s', self.frozen)
        log.info('max_cycle = %d', self.max_cycle)
        log.info('direct = %d', self.direct)
        log.info('conv_tol = %g', self.conv_tol)
        log.info('conv_tol_normt = %s', self.conv_tol_normt)
        log.info('diis_space = %d', self.diis_space)
        #log.info('diis_file = %s', self.diis_file)
        log.info('diis_start_cycle = %d', self.diis_start_cycle)
        log.info('diis_start_energy_diff = %g', self.diis_start_energy_diff)
        log.info('max_memory %d MB (current use %d MB)',
                 self.max_memory, lib.current_memory()[0])
        return self

    def get_init_guess(self, eris=None):
        if eris is None: eris = self.ao2mo(self.mo_coeff)
        return self.init_amps(eris)[1:]
    def init_amps(self, eris):
        time0 = time.clock(), time.time()
        mo_e = eris.fock.diagonal()
        nocc = self.nocc
        nvir = mo_e.size - nocc
        eia = mo_e[:nocc,None] - mo_e[None,nocc:]
        t1 = eris.fock[:nocc,nocc:] / eia
        t2 = numpy.empty((nocc,nocc,nvir,nvir))
        max_memory = self.max_memory - lib.current_memory()[0]
        blksize = int(min(nvir, max(BLKMIN, max_memory*.3e6/8/(nocc**2*nvir+1))))
        self.emp2 = 0
        for p0, p1 in lib.prange(0, nvir, blksize):
            eris_ovvo = eris.ovvo[:,p0:p1]
            t2[:,:,p0:p1] = (eris_ovvo.transpose(0,3,1,2)
                             / lib.direct_sum('ia,jb->ijab', eia[:,p0:p1], eia))
            self.emp2 += 2 * numpy.einsum('ijab,iabj', t2[:,:,p0:p1], eris_ovvo)
            self.emp2 -=     numpy.einsum('jiab,iabj', t2[:,:,p0:p1], eris_ovvo)

        logger.info(self, 'Init t2, MP2 energy = %.15g', self.emp2)
        logger.timer(self, 'init mp2', *time0)
        return self.emp2, t1, t2

    energy = energy
    _add_vvvv = _add_vvvv
    update_amps = update_amps

    def kernel(self, t1=None, t2=None, eris=None):
        return self.ccsd(t1, t2, eris)
    def ccsd(self, t1=None, t2=None, eris=None):
        assert(self.mo_coeff is not None)
        assert(self.mo_occ is not None)
        if self.verbose >= logger.WARN:
            self.check_sanity()
        self.dump_flags()

        if eris is None:
            eris = self.ao2mo(self.mo_coeff)
        self.converged, self.e_corr, self.t1, self.t2 = \
                kernel(self, eris, t1, t2, max_cycle=self.max_cycle,
                       tol=self.conv_tol, tolnormt=self.conv_tol_normt,
                       verbose=self.verbose)
        if self.converged:
            logger.info(self, '%s converged', self.__class__.__name__)
        else:
            logger.note(self, '%s not converged', self.__class__.__name__)
        if self._scf.e_tot == 0:
            logger.note(self, 'E_corr = %.16g', self.e_corr)
        else:
            logger.note(self, 'E(%s) = %.16g  E_corr = %.16g',
                        self.__class__.__name__, self.e_tot, self.e_corr)
        return self.e_corr, self.t1, self.t2

    as_scanner = as_scanner


    def solve_lambda(self, t1=None, t2=None, l1=None, l2=None,
                     eris=None):
        from pyscf.cc import ccsd_lambda
        if t1 is None: t1 = self.t1
        if t2 is None: t2 = self.t2
        if eris is None: eris = self.ao2mo(self.mo_coeff)
        self.converged_lambda, self.l1, self.l2 = \
                ccsd_lambda.kernel(self, eris, t1, t2, l1, l2,
                                   max_cycle=self.max_cycle,
                                   tol=self.conv_tol_normt,
                                   verbose=self.verbose)
        return self.l1, self.l2

    def ccsd_t(self, t1=None, t2=None, eris=None):
        from pyscf.cc import ccsd_t
        if t1 is None: t1 = self.t1
        if t2 is None: t2 = self.t2
        if eris is None: eris = self.ao2mo(self.mo_coeff)
        return ccsd_t.kernel(self, eris, t1, t2, self.verbose)

    def ipccsd(self, nroots=1, left=False, koopmans=False, guess=None,
               partition=None, eris=None):
        from pyscf.cc import eom_rccsd
        return eom_rccsd.EOMIP(self).kernel(nroots, left, koopmans, guess,
                                            partition, eris)

    def eaccsd(self, nroots=1, left=False, koopmans=False, guess=None,
               partition=None, eris=None):
        from pyscf.cc import eom_rccsd
        return eom_rccsd.EOMEA(self).kernel(nroots, left, koopmans, guess,
                                            partition, eris)

    def eeccsd(self, nroots=1, koopmans=False, guess=None, eris=None):
        from pyscf.cc import eom_rccsd
        return eom_rccsd.EOMEE(self).kernel(nroots, koopmans, guess, eris)

    def eomee_ccsd_singlet(self, nroots=1, koopmans=False, guess=None, eris=None):
        from pyscf.cc import eom_rccsd
        return eom_rccsd.EOMEESinglet(self).kernel(nroots, koopmans, guess, eris)

    def eomee_ccsd_triplet(self, nroots=1, koopmans=False, guess=None, eris=None):
        from pyscf.cc import eom_rccsd
        return eom_rccsd.EOMEETriplet(self).kernel(nroots, koopmans, guess, eris)

    def eomsf_ccsd(self, nroots=1, koopmans=False, guess=None, eris=None):
        from pyscf.cc import eom_rccsd
        return eom_rccsd.EOMEESpinFlip(self).kernel(nroots, koopmans, guess, eris)

    def eomip_method(self):
        from pyscf.cc import eom_rccsd
        return eom_rccsd.EOMIP(self)

    def eomea_method(self):
        from pyscf.cc import eom_rccsd
        return eom_rccsd.EOMEA(self)

    def eomee_method(self):
        from pyscf.cc import eom_rccsd
        return eom_rccsd.EOMEE(self)

    def make_rdm1(self, t1=None, t2=None, l1=None, l2=None):
        '''Un-relaxed 1-particle density matrix in MO space'''
        from pyscf.cc import ccsd_rdm
        if t1 is None: t1 = self.t1
        if t2 is None: t2 = self.t2
        if l1 is None: l1 = self.l1
        if l2 is None: l2 = self.l2
        if l1 is None: l1, l2 = self.solve_lambda(t1, t2)
        return ccsd_rdm.make_rdm1(self, t1, t2, l1, l2)

    def make_rdm2(self, t1=None, t2=None, l1=None, l2=None):
        '''2-particle density matrix in MO space.  The density matrix is
        stored as

        dm2[p,r,q,s] = <p^+ q^+ s r>
        '''
        from pyscf.cc import ccsd_rdm
        if t1 is None: t1 = self.t1
        if t2 is None: t2 = self.t2
        if l1 is None: l1 = self.l1
        if l2 is None: l2 = self.l2
        if l1 is None: l1, l2 = self.solve_lambda(t1, t2)
        return ccsd_rdm.make_rdm2(self, t1, t2, l1, l2)

    def ao2mo(self, mo_coeff=None):
        # Pseudo code how eris are implemented:
        # nocc = self.nocc
        # nmo = self.nmo
        # nvir = nmo - nocc
        # eris = _ChemistsERIs()
        # eri = ao2mo.incore.full(self._scf._eri, mo_coeff)
        # eri = ao2mo.restore(1, eri, nmo)
        # eris.oooo = eri[:nocc,:nocc,:nocc,:nocc].copy()
        # eris.ovoo = eri[:nocc,nocc:,:nocc,:nocc].copy()
        # eris.ovvo = eri[nocc:,:nocc,nocc:,:nocc].copy()
        # eris.ovov = eri[nocc:,:nocc,:nocc,nocc:].copy()
        # eris.oovv = eri[:nocc,:nocc,nocc:,nocc:].copy()
        # ovvv = eri[:nocc,nocc:,nocc:,nocc:].copy()
        # eris.ovvv = lib.pack_tril(ovvv.reshape(-1,nvir,nvir))
        # eris.vvvv = ao2mo.restore(4, eri[nocc:,nocc:,nocc:,nocc:], nvir)
        # eris.fock = numpy.diag(self._scf.mo_energy)
        # return eris

        nmo = self.nmo
        nao = self.mo_coeff.shape[0]
        nmo_pair = nmo * (nmo+1) // 2
        nao_pair = nao * (nao+1) // 2
        mem_incore = (max(nao_pair**2, nmo**4) + nmo_pair**2) * 8/1e6
        mem_now = lib.current_memory()[0]
        if (self._scf._eri is not None and
            (mem_incore+mem_now < self.max_memory) or self.mol.incore_anyway):
            return _make_eris_incore(self, mo_coeff)

        elif hasattr(self._scf, 'with_df'):
            logger.warn(self, 'CCSD detected DF being used in the HF object. '
                        'MO integrals are computed based on the DF 3-index tensors.\n'
                        'It\'s recommended to use dfccsd.CCSD for the '
                        'DF-CCSD calculations')
            return _make_df_eris_outcore(self, mo_coeff)

        else:
            return _make_eris_outcore(self, mo_coeff)

    def diis(self, t1, t2, istep, normt, de, adiis):
        return self.diis_(t1, t2, istep, normt, de, adiis)
    def diis_(self, t1, t2, istep, normt, de, adiis):
        if (istep > self.diis_start_cycle and
            abs(de) < self.diis_start_energy_diff):
            vec = self.amplitudes_to_vector(t1, t2)
            t1, t2 = self.vector_to_amplitudes(adiis.update(vec))
            logger.debug1(self, 'DIIS for step %d', istep)
        return t1, t2

    def amplitudes_to_vector(self, t1, t2, out=None):
        return amplitudes_to_vector(t1, t2, out)

    def vector_to_amplitudes(self, vec, nmo=None, nocc=None):
        if nocc is None: nocc = self.nocc
        if nmo is None: nmo = self.nmo
        return vector_to_amplitudes(vec, nmo, nocc)

    def dump_chk(self, t1_t2=None, frozen=None, mo_coeff=None, mo_occ=None):
        if t1_t2 is None:
            t1, t2 = self.t1, self.t2
        else:
            t1, t2 = t1_t2
        if frozen is None: frozen = self.frozen
        cc_chk = {'e_corr': self.e_corr,
                  't1': t1,
                  't2': t2,
                  'frozen': frozen}

        if mo_coeff is not None: cc_chk['mo_coeff'] = mo_coeff
        if mo_occ is not None: cc_chk['mo_occ'] = mo_occ
        if self._nmo is not None: cc_chk['_nmo'] = self._nmo
        if self._nocc is not None: cc_chk['_nocc'] = self._nocc

        if self.chkfile is not None:
            chkfile = self.chkfile
        else:
            chkfile = self._scf.chkfile
        lib.chkfile.save(chkfile, 'ccsd', cc_chk)

    def density_fit(self):
        raise NotImplementedError

    def nuc_grad_method(self):
        from pyscf.grad import ccsd
        return ccsd.Gradients(self)

CC = CCSD


class _ChemistsERIs:
    '''(pq|rs)'''
    def __init__(self, mol=None):
        self.mol = mol
        self.mo_coeff = None
        self.nocc = None
        self.fock = None

        self.oooo = None
        self.ovoo = None
        self.oovv = None
        self.ovvo = None
        self.ovov = None
        self.ovvv = None
        self.vvvv = None

    def _common_init_(self, mycc, mo_coeff=None):
        if mo_coeff is None:
            mo_coeff = mycc.mo_coeff
        self.mo_coeff = mo_coeff = _mo_without_core(mycc, mo_coeff)
# Note: Recomputed fock matrix since SCF may not be fully converged.
        dm = mycc._scf.make_rdm1(mycc.mo_coeff, mycc.mo_occ)
        fockao = mycc._scf.get_hcore() + mycc._scf.get_veff(mycc.mol, dm)
        self.fock = reduce(numpy.dot, (mo_coeff.conj().T, fockao, mo_coeff))
        self.nocc = mycc.nocc
        self.mol = mycc.mol

        mo_e = self.fock.diagonal()
        gap = abs(mo_e[:self.nocc,None] - mo_e[None,self.nocc:]).min()
        if gap.size > 0:
            gap = gap.min()
        else:
            gap = 1e9
        if gap < 1e-5:
            logger.warn(mycc, 'HOMO-LUMO gap %s too small for CCSD', gap)
        return self

    def get_ovvv(self, *slices):
        '''To access a subblock of ovvv tensor'''
        ovw = numpy.asarray(self.ovvv[slices])
        nocc, nvir, nvir_pair = ovw.shape
        ovvv = lib.unpack_tril(ovw.reshape(nocc*nvir,nvir_pair))
        nvir1 = ovvv.shape[2]
        return ovvv.reshape(nocc,nvir,nvir1,nvir1)

    def _contract_vvvv_t2(self, mycc, t2, vvvv_or_direct=False, out=None, max_memory=2000,
                          verbose=None):
        if isinstance(vvvv_or_direct, numpy.ndarray):
            vvvv = vvvv_or_direct
        elif vvvv_or_direct:  # AO-direct contraction
            vvvv = None
        else:
            vvvv = self.vvvv
        return _contract_vvvv_t2(mycc, self.mol, vvvv, t2, out, max_memory, verbose)

    def _contract_vvvv_oov(self, mycc, r2, out=None):
        raise NotImplementedError

    def _contract_vvvv_ovv(self, mycc, r2, out=None):
        raise NotImplementedError

def _make_eris_incore(mycc, mo_coeff=None):
    cput0 = (time.clock(), time.time())
    eris = _ChemistsERIs()
    eris._common_init_(mycc, mo_coeff)
    nocc = eris.nocc
    nmo = eris.fock.shape[0]
    nvir = nmo - nocc

    eri1 = ao2mo.incore.full(mycc._scf._eri, eris.mo_coeff)
    #:eri1 = ao2mo.restore(1, eri1, nmo)
    #:eris.oooo = eri1[:nocc,:nocc,:nocc,:nocc].copy()
    #:eris.ovoo = eri1[:nocc,nocc:,:nocc,:nocc].copy()
    #:eris.ovvo = eri1[:nocc,nocc:,nocc:,:nocc].copy()
    #:eris.ovov = eri1[:nocc,nocc:,:nocc,nocc:].copy()
    #:eris.oovv = eri1[:nocc,:nocc,nocc:,nocc:].copy()
    #:ovvv = eri1[:nocc,nocc:,nocc:,nocc:].copy()
    #:eris.ovvv = lib.pack_tril(ovvv.reshape(-1,nvir,nvir)).reshape(nocc,nvir,-1)
    #:eris.vvvv = ao2mo.restore(4, eri1[nocc:,nocc:,nocc:,nocc:], nvir)
    nvir_pair = nvir * (nvir+1) // 2
    eris.oooo = numpy.empty((nocc,nocc,nocc,nocc))
    eris.ovoo = numpy.empty((nocc,nvir,nocc,nocc))
    eris.ovvo = numpy.empty((nocc,nvir,nvir,nocc))
    eris.ovov = numpy.empty((nocc,nvir,nocc,nvir))
    eris.ovvv = numpy.empty((nocc,nvir,nvir_pair))
    eris.vvvv = numpy.empty((nvir_pair,nvir_pair))

    ij = 0
    outbuf = numpy.empty((nmo,nmo,nmo))
    oovv = numpy.empty((nocc,nocc,nvir,nvir))
    for i in range(nocc):
        buf = lib.unpack_tril(eri1[ij:ij+i+1], out=outbuf[:i+1])
        for j in range(i+1):
            eris.oooo[i,j] = eris.oooo[j,i] = buf[j,:nocc,:nocc]
            oovv[i,j] = oovv[j,i] = buf[j,nocc:,nocc:]
        ij += i + 1
    eris.oovv = oovv
    oovv = None

    ij1 = 0
    for i in range(nocc,nmo):
        buf = lib.unpack_tril(eri1[ij:ij+i+1], out=outbuf[:i+1])
        eris.ovoo[:,i-nocc] = buf[:nocc,:nocc,:nocc]
        eris.ovvo[:,i-nocc] = buf[:nocc,nocc:,:nocc]
        eris.ovov[:,i-nocc] = buf[:nocc,:nocc,nocc:]
        eris.ovvv[:,i-nocc] = lib.pack_tril(buf[:nocc,nocc:,nocc:])
        dij = i - nocc + 1
        lib.pack_tril(buf[nocc:i+1,nocc:,nocc:],
                      out=eris.vvvv[ij1:ij1+dij])
        ij += i + 1
        ij1 += dij
    logger.timer(mycc, 'CCSD integral transformation', *cput0)
    return eris

def _make_eris_outcore(mycc, mo_coeff=None):
    cput0 = (time.clock(), time.time())
    log = logger.Logger(mycc.stdout, mycc.verbose)
    eris = _ChemistsERIs()
    eris._common_init_(mycc, mo_coeff)

    mol = mycc.mol
    mo_coeff = eris.mo_coeff
    nocc = eris.nocc
    nao, nmo = mo_coeff.shape
    nvir = nmo - nocc
    orbo = mo_coeff[:,:nocc]
    orbv = mo_coeff[:,nocc:]
    nvpair = nvir * (nvir+1) // 2
    eris.feri1 = lib.H5TmpFile()
    eris.oooo = eris.feri1.create_dataset('oooo', (nocc,nocc,nocc,nocc), 'f8')
    eris.oovv = eris.feri1.create_dataset('oovv', (nocc,nocc,nvir,nvir), 'f8', chunks=(nocc,nocc,1,nvir))
    eris.ovoo = eris.feri1.create_dataset('ovoo', (nocc,nvir,nocc,nocc), 'f8', chunks=(nocc,1,nocc,nocc))
    eris.ovvo = eris.feri1.create_dataset('ovvo', (nocc,nvir,nvir,nocc), 'f8', chunks=(nocc,1,nvir,nocc))
    eris.ovov = eris.feri1.create_dataset('ovov', (nocc,nvir,nocc,nvir), 'f8', chunks=(nocc,1,nocc,nvir))
    eris.ovvv = eris.feri1.create_dataset('ovvv', (nocc,nvir,nvpair), 'f8', chunks=(nocc,1,nvpair))

    oovv = numpy.empty((nocc,nocc,nvir,nvir))
    def save_occ_frac(p0, p1, eri):
        eri = eri.reshape(p1-p0,nocc,nmo,nmo)
        eris.oooo[p0:p1] = eri[:,:,:nocc,:nocc]
        eris.oovv[p0:p1] = eri[:,:,nocc:,nocc:]

    def save_vir_frac(p0, p1, eri):
        eri = eri.reshape(p1-p0,nocc,nmo,nmo)
        eris.ovoo[:,p0:p1] = eri[:,:,:nocc,:nocc].transpose(1,0,2,3)
        eris.ovvo[:,p0:p1] = eri[:,:,nocc:,:nocc].transpose(1,0,2,3)
        eris.ovov[:,p0:p1] = eri[:,:,:nocc,nocc:].transpose(1,0,2,3)
        vvv = lib.pack_tril(eri[:,:,nocc:,nocc:].reshape((p1-p0)*nocc,nvir,nvir))
        eris.ovvv[:,p0:p1] = vvv.reshape(p1-p0,nocc,nvpair).transpose(1,0,2)

    cput1 = time.clock(), time.time()
    if not mycc.direct:
        max_memory = max(2000, mycc.max_memory-lib.current_memory()[0])
        eris.feri2 = lib.H5TmpFile()
        ao2mo.full(mol, orbv, eris.feri2, max_memory=max_memory, verbose=log)
        eris.vvvv = eris.feri2['eri_mo']
        cput1 = log.timer_debug1('transforming vvvv', *cput1)

    fswap = lib.H5TmpFile()
    mo_coeff = numpy.asarray(mo_coeff, order='F')
    max_memory = max(2000, mycc.max_memory-lib.current_memory()[0])
    int2e = mol._add_suffix('int2e')
    ao2mo.outcore.half_e1(mol, (mo_coeff,mo_coeff[:,:nocc]), fswap, int2e,
                          's4', 1, max_memory, verbose=log)

    ao_loc = mol.ao_loc_nr()
    nao_pair = nao * (nao+1) // 2
    blksize = int(min(8e9,max_memory*.5e6)/8/(nao_pair+nmo**2)/nocc)
    blksize = max(1, min(nmo*nocc, blksize))
    fload = ao2mo.outcore._load_from_h5g
    def prefetch(p0, p1, rowmax, buf):
        p0, p1 = p1, min(rowmax, p1+blksize)
        if p0 < p1:
            fload(fswap['0'], p0*nocc, p1*nocc, buf)

    buf = numpy.empty((blksize*nocc,nao_pair))
    buf_prefetch = numpy.empty_like(buf)
    outbuf = numpy.empty((blksize*nocc,nmo**2))
    with lib.call_in_background(prefetch) as bprefetch:
        fload(fswap['0'], 0, min(nocc,blksize)*nocc, buf_prefetch)
        for p0, p1 in lib.prange(0, nocc, blksize):
            nrow = (p1 - p0) * nocc
            buf, buf_prefetch = buf_prefetch, buf
            bprefetch(p0, p1, nocc, buf_prefetch)
            dat = ao2mo._ao2mo.nr_e2(buf[:nrow], mo_coeff, (0,nmo,0,nmo),
                                     's4', 's1', out=outbuf, ao_loc=ao_loc)
            save_occ_frac(p0, p1, dat)

        fload(fswap['0'], nocc**2, min(nmo,nocc+blksize)*nocc, buf_prefetch)
        for p0, p1 in lib.prange(0, nvir, blksize):
            nrow = (p1 - p0) * nocc
            buf, buf_prefetch = buf_prefetch, buf
            bprefetch(nocc+p0, nocc+p1, nmo, buf_prefetch)
            dat = ao2mo._ao2mo.nr_e2(buf[:nrow], mo_coeff, (0,nmo,0,nmo),
                                     's4', 's1', out=outbuf, ao_loc=ao_loc)
            save_vir_frac(p0, p1, dat)

    cput1 = log.timer_debug1('transforming oppp', *cput1)
    log.timer('CCSD integral transformation', *cput0)
    return eris

def _make_df_eris_outcore(mycc, mo_coeff=None):
    cput0 = (time.clock(), time.time())
    log = logger.Logger(mycc.stdout, mycc.verbose)
    eris = _ChemistsERIs()
    eris._common_init_(mycc, mo_coeff)

    mol = mycc.mol
    mo_coeff = numpy.asarray(eris.mo_coeff, order='F')
    nocc = eris.nocc
    nao, nmo = mo_coeff.shape
    nvir = nmo - nocc
    nvir_pair = nvir*(nvir+1)//2
    orbo = mo_coeff[:,:nocc]
    orbv = mo_coeff[:,nocc:]
    oooo = numpy.zeros((nocc*nocc,nocc*nocc))
    ovoo = numpy.zeros((nocc*nvir,nocc*nocc))
    oovv = numpy.zeros((nocc*nocc,nvir*nvir))
    ovvo = numpy.zeros((nocc*nvir,nvir*nocc))
    ovvv = numpy.zeros((nocc*nvir,nvir_pair))
    vvvv = numpy.zeros((nvir_pair,nvir_pair))

    naux = mycc._scf.with_df.get_naoaux()
    Loo = numpy.empty((naux,nocc,nocc))
    Lov = numpy.empty((naux,nocc,nvir))
    Lvo = numpy.empty((naux,nvir,nocc))
    Lvv = numpy.empty((naux,nvir_pair))
    ijslice = (0, nmo, 0, nmo)
    Lpq = None
    p1 = 0
    for eri1 in mycc._scf.with_df.loop():
        Lpq = _ao2mo.nr_e2(eri1, mo_coeff, ijslice, aosym='s2', out=Lpq).reshape(-1,nmo,nmo)
        p0, p1 = p1, p1 + Lpq.shape[0]
        Loo[p0:p1] = Lpq[:,:nocc,:nocc]
        Lov[p0:p1] = Lpq[:,:nocc,nocc:]
        Lvo[p0:p1] = Lpq[:,nocc:,:nocc]
        Lvv[p0:p1] = lib.pack_tril(Lpq[:,nocc:,nocc:].reshape(-1,nvir,nvir))
    Loo = Loo.reshape(naux,nocc*nocc)
    Lov = Lov.reshape(naux,nocc*nvir)
    Lvo = Lvo.reshape(naux,nocc*nvir)

    eris.feri1 = lib.H5TmpFile()
    eris.oooo = eris.feri1.create_dataset('oooo', (nocc,nocc,nocc,nocc), 'f8')
    eris.oovv = eris.feri1.create_dataset('oovv', (nocc,nocc,nvir,nvir), 'f8', chunks=(nocc,nocc,1,nvir))
    eris.ovoo = eris.feri1.create_dataset('ovoo', (nocc,nvir,nocc,nocc), 'f8', chunks=(nocc,1,nocc,nocc))
    eris.ovvo = eris.feri1.create_dataset('ovvo', (nocc,nvir,nvir,nocc), 'f8', chunks=(nocc,1,nvir,nocc))
    eris.ovvv = eris.feri1.create_dataset('ovvv', (nocc,nvir,nvir_pair), 'f8', chunks=(nocc,1,nvir_pair))
    eris.vvvv = eris.feri1.create_dataset('vvvv', (nvir_pair,nvir_pair), 'f8')
    eris.oooo[:] = lib.ddot(Loo.T, Loo).reshape(nocc,nocc,nocc,nocc)
    eris.ovoo[:] = lib.ddot(Lov.T, Loo).reshape(nocc,nvir,nocc,nocc)
    eris.oovv[:] = lib.unpack_tril(lib.ddot(Loo.T, Lvv)).reshape(nocc,nocc,nvir,nvir)
    eris.ovvo[:] = lib.ddot(Lov.T, Lvo).reshape(nocc,nvir,nvir,nocc)
    eris.ovvv[:] = lib.ddot(Lov.T, Lvv).reshape(nocc,nvir,nvir_pair)
    eris.vvvv[:] = lib.ddot(Lvv.T, Lvv)
    log.timer('CCSD integral transformation', *cput0)
    return eris

def _fp(nocc, nvir):
    '''Total float points'''
    return (nocc**3*nvir**2*2 + nocc**2*nvir**3*2 +     # Ftilde
            nocc**4*nvir*2 * 2 + nocc**4*nvir**2*2 +    # Wijkl
            nocc*nvir**4*2 * 2 +                        # Wabcd
            nocc**2*nvir**3*2 + nocc**3*nvir**2*2 +
            nocc**3*nvir**3*2 + nocc**3*nvir**3*2 +
            nocc**2*nvir**3*2 + nocc**3*nvir**2*2 +     # Wiabj
            nocc**2*nvir**3*2 + nocc**3*nvir**2*2 +     # t1
            nocc**3*nvir**2*2 * 2 + nocc**4*nvir**2*2 +
            nocc*(nocc+1)/2*nvir**4*2 +                 # vvvv
            nocc**2*nvir**3*2 * 2 + nocc**3*nvir**2*2 * 2 +     # t2
            nocc**3*nvir**3*2 +
            nocc**3*nvir**3*2 * 2 + nocc**3*nvir**2*2 * 4)      # Wiabj


if __name__ == '__main__':
    from pyscf import gto
    from pyscf import scf

    mol = gto.Mole()
    mol.atom = [
        [8 , (0. , 0.     , 0.)],
        [1 , (0. , -0.757 , 0.587)],
        [1 , (0. , 0.757  , 0.587)]]

    mol.basis = {'H': 'cc-pvdz',
                 'O': 'cc-pvdz',}
    mol.build()
    rhf = scf.RHF(mol)
    rhf.scf() # -76.0267656731

    mf = rhf.density_fit(auxbasis='weigend')
    mf._eri = None
    mcc = CCSD(mf)
    eris = mcc.ao2mo()
    emp2, t1, t2 = mcc.init_amps(eris)
    print(abs(t2).sum() - 4.9318753386922278)
    print(emp2 - -0.20401737899811551)
    t1, t2 = update_amps(mcc, t1, t2, eris)
    print(abs(t1).sum() - 0.046961325647584914)
    print(abs(t2).sum() - 5.378260578551683   )

    mcc = CCSD(rhf)
    eris = mcc.ao2mo()
    emp2, t1, t2 = mcc.init_amps(eris)
    print(abs(t2).sum() - 4.9556571218177)
    print(emp2 - -0.2040199672883385)
    t1, t2 = update_amps(mcc, t1, t2, eris)
    print(abs(t1).sum()-0.0475038989126)
    print(abs(t2).sum()-5.401823846018721)
    print(energy(mcc, t1, t2, eris) - -0.208967840546667)
    t1, t2 = update_amps(mcc, t1, t2, eris)
    print(energy(mcc, t1, t2, eris) - -0.212173678670510)
    print(abs(t1).sum() - 0.05470123093500083)
    print(abs(t2).sum() - 5.5605208391876539)

    mcc.ccsd()
    print(mcc.ecc - -0.213343234198275)
    print(abs(mcc.t2).sum() - 5.63970304662375)

    mcc.max_memory = 1
    mcc.direct = True
    mcc.ccsd()
    print(mcc.ecc - -0.213343234198275)
    print(abs(mcc.t2).sum() - 5.63970304662375)

    e, v = mcc.ipccsd(nroots=3)
    print(e[0] - 0.43356041409195489)
    print(e[1] - 0.51876598058509493)
    print(e[2] - 0.6782879569941862 )

    e, v = mcc.eeccsd(nroots=4)
    print(e[0] - 0.2757159395886167)
    print(e[1] - 0.2757159395886167)
    print(e[2] - 0.2757159395886167)
    print(e[3] - 0.3005716731825082)<|MERGE_RESOLUTION|>--- conflicted
+++ resolved
@@ -529,12 +529,7 @@
                                        ctypes.c_int(nvirb))
                 contract_blk_(tmp, i0, i1, j0, j1)
 
-<<<<<<< HEAD
         with lib.call_in_background(block_contract, sync=not mycc.cc_async) as bcontract:
-            bcontract = block_contract
-=======
-        with lib.call_in_background(block_contract) as bcontract:
->>>>>>> 06a0d904
             readbuf = numpy.empty((blksize,nvira,nvir_pair))
             readbuf1 = numpy.empty_like(readbuf)
             for p0, p1 in lib.prange(0, nvira, blksize):
@@ -722,10 +717,10 @@
             The self consistent damping parameter.
         direct : bool
             AO-direct CCSD. Default is False.
+        cc_async : bool
+            Allow for asynchronous function execution. Default is True.
         incore_complete : bool
             Avoid all I/O. Default is False.
-        cc_async : bool
-            Allow for asynchonous execution of functions. Default is True.
         frozen : int or list
             If integer is given, the inner-most orbitals are frozen from CC
             amplitudes.  Given the orbital indices (0-based) in a list, both
@@ -764,6 +759,8 @@
     diis_start_energy_diff = getattr(__config__, 'cc_ccsd_CCSD_diis_start_energy_diff', 1e9)
 
     direct = getattr(__config__, 'cc_ccsd_CCSD_direct', False)
+    cc_async = getattr(__config__, 'cc_ccsd_CCSD_direct', True)
+    incore_complete = getattr(__config__, 'cc_ccsd_CCSD_incore_complete', False)
     cc2 = getattr(__config__, 'cc_ccsd_CCSD_cc2', False)
 
     def __init__(self, mf, frozen=0, mo_coeff=None, mo_occ=None):
@@ -787,22 +784,6 @@
         self.stdout = self.mol.stdout
         self.max_memory = mf.max_memory
 
-<<<<<<< HEAD
-        self.max_cycle = 50
-        self.conv_tol = 1e-7
-        self.conv_tol_normt = 1e-5
-        self.diis_space = 6
-        self.diis_file = None
-        self.diis_start_cycle = 0
-# FIXME: Should we avoid DIIS starting early?
-        self.diis_start_energy_diff = 1e9
-        self.direct = False
-        self.incore_complete = False
-        self.cc_async = True
-        self.cc2 = False
-
-=======
->>>>>>> 06a0d904
         self.frozen = frozen
 
 ##################################################
@@ -824,7 +805,7 @@
         keys = set(('max_cycle', 'conv_tol', 'iterative_damping',
                     'conv_tol_normt', 'diis_space', 'diis_file',
                     'diis_start_cycle', 'diis_start_energy_diff', 'direct',
-                    'cc2'))
+                    'cc_async', 'incore_complete', 'cc2'))
         self._keys = set(self.__dict__.keys()).union(keys)
 
     @property
@@ -1282,7 +1263,7 @@
     buf = numpy.empty((blksize*nocc,nao_pair))
     buf_prefetch = numpy.empty_like(buf)
     outbuf = numpy.empty((blksize*nocc,nmo**2))
-    with lib.call_in_background(prefetch) as bprefetch:
+    with lib.call_in_background(prefetch, sync=not mycc.cc_async) as bprefetch:
         fload(fswap['0'], 0, min(nocc,blksize)*nocc, buf_prefetch)
         for p0, p1 in lib.prange(0, nocc, blksize):
             nrow = (p1 - p0) * nocc

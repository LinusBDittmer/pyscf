'''
SCF (Hartree-Fock and DFT) tools for periodic systems at a *single* k-point,
    using analytical GTO integrals instead of PWs.

See Also:
    kscf.py : SCF tools for periodic systems with k-point *sampling*.

'''

import numpy as np
import pyscf.scf
import pyscf.scf.hf
import pyscf.dft
import pyscf.gto
import pyscf.lib
from pyscf.pbc.gto import pseudo
from pyscf.pbc import tools

<<<<<<< HEAD
=======
from pyscf.lib import logger

def get_lattice_Ls(cell, nimgs):
    '''Get the (unitful) lattice translation vectors for nearby images.'''
    Ts = [[i,j,k] for i in range(-nimgs[0],nimgs[0]+1)
                  for j in range(-nimgs[1],nimgs[1]+1)
                  for k in range(-nimgs[2],nimgs[2]+1)
                  if i**2+j**2+k**2 <= 1./3*np.dot(nimgs,nimgs)]
    Ls = np.dot(Ts, cell._h.T)
    return Ls
>>>>>>> b6022280

def get_hcore(cell, kpt=None):
    '''Get the core Hamiltonian AO matrix, following :func:`dft.rks.get_veff_`.'''
    if kpt is None:
        kpt = np.zeros(3)

    # TODO: these are still on grid
    if cell.pseudo is None:
        hcore = pyscf.pbc.scf.hf.get_nuc(cell, kpt)
    else:
        hcore = (pyscf.pbc.scf.hf.get_pp(cell, kpt) + 
                 get_jvloc_G0(cell, kpt))
    hcore += get_t(cell, kpt)

    # hcore = get_t(cell, kpt)
    return hcore

def get_jvloc_G0(cell, kpt=None):
    '''Get the (separately) divergent Hartree + Vloc G=0 contribution.'''

    return 1./cell.vol * np.sum(pseudo.get_alphas(cell)) * get_ovlp(cell, kpt)

def get_int1e_cross(intor, cell1, cell2, kpt=None, comp=1):
    r'''1-electron integrals from two molecules like

    .. math::

<<<<<<< HEAD
    int1e = np.zeros((cell.nao_nr(),cell.nao_nr()), dtype=dtype)

    Ls = tools.get_lattice_Ls(cell, cell.nimgs)

# Just change the basis position, keep all other envrionments
    cellL = cell.copy()
=======
        \langle \mu | intor | \nu \rangle, \mu \in cell1, \nu \in cell2
    '''
    nimgs = np.max((cell1.nimgs, cell2.nimgs), axis=0)
    Ls = get_lattice_Ls(cell1, nimgs)
# Change the basis position only, keep all other envrionments
    cellL = cell2.copy()
>>>>>>> b6022280
    ptr_coord = cellL._atm[:,pyscf.gto.PTR_COORD]
    _envL = cellL._env
    int1e = 0
    for L in Ls:
        _envL[ptr_coord+0] = cell2._env[ptr_coord+0] + L[0]
        _envL[ptr_coord+1] = cell2._env[ptr_coord+1] + L[1]
        _envL[ptr_coord+2] = cell2._env[ptr_coord+2] + L[2]
        if kpt is None:
            int1e += pyscf.gto.intor_cross(intor, cell1, cellL, comp)
        else:
            factor = np.exp(1j*np.dot(kpt, L))
            int1e += pyscf.gto.intor_cross(intor, cell1, cellL, comp) * factor
    return int1e

def get_int1e(intor, cell, kpt=None):
    '''Get the one-electron integral defined by `intor` using lattice sums.'''
    return get_int1e_cross(intor, cell, cell, kpt, 1)

def get_ovlp(cell, kpt=None):
    '''Get the overlap AO matrix.'''
    s = get_int1e('cint1e_ovlp_sph', cell, kpt)
    return s

def get_t(cell, kpt=None):
    '''Get the kinetic energy AO matrix.'''
    t = get_int1e('cint1e_kin_sph', cell, kpt)
    return t

def test_periodic_ints():
    from pyscf import gto
    import pyscf.pbc.gto as pgto
    import scf

    mol = gto.Mole()
    mol.verbose = 7
    mol.output = None

    Lunit = 3
    Ly = Lz = Lunit
    Lx = Lunit

    h = np.diag([Lx,Ly,Lz])
    
    mol.build(
        verbose = 0,
        atom = '''
            H     0    0.       0.
            H     1    0.       0.
        ''',
        basis={'H':'sto-3g'})
    #    basis={'H':[[0,(1.0,1.0)]]})

    # these are some exponents which are 
    # not hard to integrate
    # mol.basis = { 'He': [[0, (1.0, 1.0)], [0, [2.0, 1.0]]] }
    #mol.basis = { 'H': [[0, (1.0, 1.0)], [0, [2.0, 1.0]]] }
    #mol.unit='A'
    #mol.build()

    cell = pgto.Cell()
    cell.__dict__ = mol.__dict__ # hacky way to make a cell
    cell.h = h
    cell.nimgs = gto.get_nimgs(cell, 1.e-6)
    # print "NIMG",  
    print "NIMGS", cell.nimgs
    cell.pseudo = None
    cell.output = None
    cell.verbose = 0
    cell.build()

    gs = np.array([20,20,20])

    # Analytic
    sA=get_ovlp(cell)
    tA=get_t(cell)

    # Grid
    sG=scf.get_ovlp(cell, gs)
    tG=scf.get_t(cell, gs)

    # These differences should be 0 up to grid integration error
    print "Diff", np.linalg.norm(sA-sG) # 1.05796568891e-06
    print "Diff", np.linalg.norm(tA-tG) # 4.82330435721e-06

    print sA
    print tA<|MERGE_RESOLUTION|>--- conflicted
+++ resolved
@@ -16,19 +16,6 @@
 from pyscf.pbc.gto import pseudo
 from pyscf.pbc import tools
 
-<<<<<<< HEAD
-=======
-from pyscf.lib import logger
-
-def get_lattice_Ls(cell, nimgs):
-    '''Get the (unitful) lattice translation vectors for nearby images.'''
-    Ts = [[i,j,k] for i in range(-nimgs[0],nimgs[0]+1)
-                  for j in range(-nimgs[1],nimgs[1]+1)
-                  for k in range(-nimgs[2],nimgs[2]+1)
-                  if i**2+j**2+k**2 <= 1./3*np.dot(nimgs,nimgs)]
-    Ls = np.dot(Ts, cell._h.T)
-    return Ls
->>>>>>> b6022280
 
 def get_hcore(cell, kpt=None):
     '''Get the core Hamiltonian AO matrix, following :func:`dft.rks.get_veff_`.'''
@@ -56,21 +43,12 @@
 
     .. math::
 
-<<<<<<< HEAD
-    int1e = np.zeros((cell.nao_nr(),cell.nao_nr()), dtype=dtype)
-
-    Ls = tools.get_lattice_Ls(cell, cell.nimgs)
-
-# Just change the basis position, keep all other envrionments
-    cellL = cell.copy()
-=======
         \langle \mu | intor | \nu \rangle, \mu \in cell1, \nu \in cell2
     '''
     nimgs = np.max((cell1.nimgs, cell2.nimgs), axis=0)
-    Ls = get_lattice_Ls(cell1, nimgs)
+    Ls = tools.get_lattice_Ls(cell1, nimgs)
 # Change the basis position only, keep all other envrionments
     cellL = cell2.copy()
->>>>>>> b6022280
     ptr_coord = cellL._atm[:,pyscf.gto.PTR_COORD]
     _envL = cellL._env
     int1e = 0
